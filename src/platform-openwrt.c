--- conflicted
+++ resolved
@@ -1091,13 +1091,8 @@
 		if(c && dtb[DATA_ATTR_TRICKLE_K] && (conf = dncp_ep_find_by_name(p_dncp, c->ifname)))
 			conf->trickle_k = (int) blobmsg_get_u32(dtb[DATA_ATTR_TRICKLE_K]);
 
-<<<<<<< HEAD
 		if(c && dtb[DATA_ATTR_DNSNAME] && (conf = dncp_ep_find_by_name(p_dncp, c->ifname)))
 			strncpy(conf->dnsname, blobmsg_get_string(dtb[DATA_ATTR_DNSNAME]), sizeof(conf->dnsname));;
-=======
-		if(c && dtb[DATA_ATTR_DNSNAME] && (conf = dncp_if_find_conf_by_name(p_dncp, c->ifname)))
-			strncpy(conf->dnsname, blobmsg_get_string(dtb[DATA_ATTR_DNSNAME]), sizeof(conf->dnsname));
->>>>>>> 0fd837fc
 
 		if (c) {
 			struct platform_iface *iface = c->platform;
