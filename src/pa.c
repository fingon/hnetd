#ifdef L_LEVEL
#undef L_LEVEL
#endif
#define L_LEVEL 7

#ifdef L_PREFIX
#undef L_PREFIX
#endif
#define L_PREFIX "pa - "

#include "pa.h"

/************************************/
/********** Main interface **********/
/************************************/

void pa_conf_set_defaults(struct pa_conf *conf)
{
	L_DEBUG("Setting configuration options to default");

	pa_data_conf_defaults(&conf->data_conf);
	pa_local_conf_defaults(&conf->local_conf);
}

static void __pa_ifu_intiface(struct iface_user *u, const char *ifname, bool enabled);
static void __pa_ifu_pd(struct iface_user *u, __attribute__((unused))const char *ifname,
		const struct prefix *prefix, const struct prefix *excluded,
		hnetd_time_t valid_until, hnetd_time_t preferred_until,
		const void *dhcp_data, size_t dhcp_len);
static void __pa_ifu_ipv4(struct iface_user *u, char *ifname,
		const void *dhcp_data, size_t dhcp_len);

/************************************/
/********** Main interface **********/
/************************************/

void pa_init(struct pa *pa, const struct pa_conf *conf)
{
	L_NOTICE("Initializing prefix assignment structures");

	pa->started = false;

	/* Init data structures */
	pa_data_init(&pa->data, conf?&conf->data_conf:NULL);
	pa_store_init(&pa->store);
	pa_core_init(&pa->core);
	pa_local_init(&pa->local, conf?&conf->local_conf:NULL);

	memset(&pa->ifu, 0, sizeof(struct iface_user));
	pa->ifu.cb_intiface = __pa_ifu_intiface;
	pa->ifu.cb_prefix = __pa_ifu_pd;
	pa->ifu.ipv4_update = __pa_ifu_ipv4;
}

void pa_start(struct pa *pa)
{
	if(!pa->started) {
		L_NOTICE("Starting prefix assignment");
		pa->started = true;

		pa_store_start(&pa->store);
		pa_core_start(&pa->core);
		pa_local_start(&pa->local);
		iface_register_user(&pa->ifu);
	}
}

void pa_stop(struct pa *pa)
{
	if(pa->started) {
		L_NOTICE("Stopping prefix assignment");
		iface_unregister_user(&pa->ifu);
		pa_local_stop(&pa->local);
		pa_core_stop(&pa->core);
		pa_store_stop(&pa->store);
		pa->started = false;
	}
}

void pa_term(struct pa *pa)
{
	L_NOTICE("Terminating prefix assignment structures");

	pa_stop(pa);
	pa_local_term(&pa->local);
	pa_core_term(&pa->core);
	pa_store_term(&pa->store);
	pa_data_term(&pa->data);
}

/************************************/
/********* Iface interface **********/
/************************************/

static void __pa_ifu_intiface(struct iface_user *u, const char *ifname, bool enabled)
{
	L_INFO("Iface callback for interior interface %s -> %s", ifname, enabled?"intern":"extern");

	struct pa *pa = container_of(u, struct pa, ifu);
	struct pa_iface *iface;

	if(!(iface = pa_iface_get(&pa->data, ifname, enabled)))
		return;

	pa_iface_set_internal(iface, enabled);
	pa_iface_notify(&pa->data, iface);
}

static void __pa_ifu_pd(struct iface_user *u, const char *ifname,
		const struct prefix *prefix, const struct prefix *excluded,
		hnetd_time_t valid_until, hnetd_time_t preferred_until,
		const void *dhcp_data, size_t dhcp_len)
{
	L_INFO("Iface callback for delegated prefix %s", PREFIX_REPR(prefix));

	struct pa *pa = container_of(u, struct pa, ifu);
	struct pa_ldp *ldp;
	struct pa_iface *iface = NULL;

	if(!(ldp = pa_ldp_get(&pa->data, prefix, valid_until)))
		return;

	if(valid_until >= hnetd_time()) {

		pa_ldp_set_excluded(ldp, excluded);
		pa_dp_set_lifetime(&ldp->dp, preferred_until, valid_until);
		pa_dp_set_dhcp(&ldp->dp, dhcp_data, dhcp_len);

		if(ifname)
			iface = pa_iface_get(&pa->data, ifname, true);
		pa_ldp_set_iface(ldp, iface);

		if(iface)
			pa_iface_notify(&pa->data, iface);
	} else {
		pa_dp_todelete(&ldp->dp);
	}

	pa_dp_notify(&pa->data, &ldp->dp);
}

static void __pa_ifu_ipv4(struct iface_user *u, char *ifname,
		const void *dhcp_data, __unused size_t dhcp_len)
{
	struct pa *pa = container_of(u, struct pa, ifu);
	struct pa_iface *iface = NULL;
	if(ifname)
		iface = pa_iface_get(&pa->data, ifname, true);

	if(!iface)
		return;

	pa_iface_notify(&pa->data, iface);
	iface->ipv4_uplink = dhcp_data?true:false;

	if((pa->data.ipv4.iface == iface && !iface->ipv4_uplink) ||
			(!pa->data.ipv4.iface && iface->ipv4_uplink)) {
		iface = NULL;
		bool found = false;
		pa_for_each_iface(iface, &pa->data) {
			if(iface->ipv4_uplink) {
				found = true;
				break;
			}
		}
		if(!found)
			iface = NULL;

		L_INFO("Changing IPv4 uplink to iface = "PA_IFNAME_L"", PA_IFNAME_LA(iface));
		pa_ipv4_set_dhcp(&pa->data, NULL, 0);
		pa_ipv4_set_uplink(&pa->data, iface);
		pa_ipv4_notify(&pa->data);
	}
<<<<<<< HEAD
=======

	if(enable == lap->assigned)
		return;

	L_INFO("Setting "PA_LAP_L" assign flag to %d", PA_LAP_LA(lap), enable);
	lap->assigned = enable;

	pa_lap_telliface(pa, lap);

	if(lap->assigned) /* Saving in stable storage */
		pa_storage_pushprefix(pa, lap->iface, &lap->prefix);
}

static void pa_lap_setdp(struct pa *pa, struct pa_lap *lap,
		struct pa_dp *dp)
{
	if(lap->dp == dp)
		return;

	list_remove(&lap->dp_le);
	lap->dp = dp;
	list_add(&lap->dp_le, &dp->laps);

	L_DEBUG("Setting "PA_LAP_L" prefix to "PA_DP_L, PA_LAP_LA(lap), PA_DP_LA(dp));

	if(lap->assigned)
		pa_lap_telliface(pa, lap);
}

static void pa_lap_destroy(struct pa *pa, struct pa_lap *lap)
{
	/* Unassign if assigned */
	pa_lap_setassign(pa, lap, false);

	/* Unflood if flooded */
	pa_lap_setflood(pa, lap, false);

	/* Terminate delayed operations */
	pa_lap_delayed_term(&lap->delayed);

	list_remove(&lap->dp_le);
	list_remove(&lap->if_le);

	avl_delete(&pa->laps, &lap->avl_node);
	L_INFO("Destroying "PA_LAP_L, PA_LAP_LA(lap));
	free(lap);

	pa_schedule(pa, PA_TODO_ALL);
}

/* This set of functions allows delayed actions.
 * Without flags, previous delayed action are always overridden.
 * It is also overriden when a direct assignment is made.
 * Flags allow to not do something in some particular cases. */
#define PA_DF_NOT_IF_LATER_AND_EQUAL 0x01 /* Do not update if same value and when is later */

/*
static void pa_lap_setdelete_delayed(struct pa *pa, struct pa_lap *lap,
		hnetd_time_t when, hnetd_time_t now, int flags)
{
	if((flags & PA_DF_NOT_IF_LATER_AND_EQUAL) &&
			lap->delayed.delete_time &&
			when > lap->delayed.delete_time)
		return;

	L_DEBUG("Delayed delete of "PA_LAP_L" in %ld ms",
			PA_LAP_LA(lap), when - now);

	lap->delayed.delete_time = when;
	pa_lap_delayed_update(&lap->delayed, now);
}
*/

static void pa_lap_setassign_delayed(struct pa_lap *lap,
		hnetd_time_t when, hnetd_time_t now, bool assign, int flags)
{
	/* No change needed
	 * delayed value is always different than current value */
	if(assign == lap->assigned && !lap->delayed.assign_time)
		return;

	if((flags & PA_DF_NOT_IF_LATER_AND_EQUAL) &&
			lap->delayed.assign_time &&
			(assign == lap->delayed.assign_value) &&
				when > lap->delayed.assign_time)
			return;

	L_DEBUG("Delayed assignment of "PA_LAP_L" in %lld ms to (%d)",
			PA_LAP_LA(lap), (long long)(when - now), assign);

	lap->delayed.assign_time = when;
	lap->delayed.assign_value = assign;
	pa_lap_delayed_update(&lap->delayed, now);
}

/*
static void pa_lap_setflooding_delayed(struct pa *pa, struct pa_lap *lap,
		hnetd_time_t when, hnetd_time_t now, bool flood, int flags)
{
	if(flood == lap->flooded && !lap->delayed.flooding_time)
		return;

	if((flags & PA_DF_NOT_IF_LATER_AND_EQUAL) &&
				lap->delayed.flooding_time &&
				(flood == lap->delayed.flooding_value) &&
					when > lap->delayed.flooding_time)
				return;

	L_DEBUG("Delayed flooding of "PA_LAP_L" in %ld ms to (%d)",
				PA_LAP_LA(lap), when - now, flood);

	lap->delayed.flooding_time = when;
	lap->delayed.flooding_value = flood;
	pa_lap_delayed_update(&lap->delayed, now);
}
*/

static void pa_lap_delayed_cb(struct uloop_timeout *t)
{
	struct pa_lap_delayed *d = container_of(t, struct pa_lap_delayed, timeout);
	struct pa_lap *lap = container_of(d, struct pa_lap, delayed);
	struct pa *pa =  lap->pa;

	hnetd_time_t now = hnetd_time();

	if(lap->delayed.assign_time && lap->delayed.assign_time <= now)
		pa_lap_setassign(pa, lap, lap->delayed.assign_value);

	if(lap->delayed.flooding_time && lap->delayed.flooding_time <= now)
			pa_lap_setflood(pa, lap, lap->delayed.flooding_value);

	if(lap->delayed.delete_time && lap->delayed.delete_time <= now)
			pa_lap_destroy(pa, lap);

	pa_lap_delayed_update(&lap->delayed, now);
}

/**************************************************************/
/********************* dp managment **************************/
/**************************************************************/

struct pa_dp *pa_dp_get(struct pa *pa, const struct prefix *p,
		const struct pa_rid *rid)
{
	struct pa_dp *dp;
	L_DEBUG("Looking for dp with prefix %s", PREFIX_REPR(p));
	list_for_each_entry(dp, &pa->dps, le) {
		if((!prefix_cmp(p, &dp->prefix)) &&
				((dp->local && !rid)||(!dp->local && rid && !PA_RIDCMP(&dp->rid, rid))))
			return dp;
	}
	return NULL;
}

/* Returns whether there was a change */
static int pa_dp_iface_assign(struct pa *pa,
		struct pa_dp *dp, struct pa_iface *iface)
{
	if(dp->iface == iface)
		return 0;

	if(dp->iface)
		list_remove(&dp->if_le);

	dp->iface = iface;

	if(dp->iface)
		list_add(&dp->if_le, &iface->dps);

	L_DEBUG("Assigning "PA_DP_L" to "PA_IF_L, PA_DP_LA(dp), PA_IF_LA(iface));

	pa_schedule(pa, PA_TODO_ALL);

	return 1;
}

/* Returns whether there was a change */
static int pa_dp_iface_assignbyname(struct pa *pa,
		struct pa_dp *dp, const char *ifname)
{
	struct pa_iface *iface = NULL;
	if(ifname && strlen(ifname)) {
		iface = pa_iface_goc(pa, ifname);

		if(iface == NULL)
			return 0;
	}

	pa_dp_iface_assign(pa, dp, iface);
	return 1;
}

/* Returns whether there was a change */
static int pa_dp_excluded_set(struct pa *pa,
		struct pa_dp *dp, const struct prefix *excluded)
{
	struct pa_lap *lap;

	/* Already no excluded */
	if(!excluded && !dp->excluded_valid)
		return 0;

	/* Excluded are identical */
	if(excluded && dp->excluded_valid && !prefix_cmp(excluded, &dp->prefix))
		return 0;

	L_DEBUG("Set "PA_DP_L" excluded prefix to %s", PA_DP_LA(dp),
			(excluded)?PREFIX_REPR(excluded):"NULL");

	dp->excluded_valid = !!excluded;
	if(excluded)
		dp->excluded = *excluded;

	/* The excluded prefix just changed. Which means we need to destroy lap
	 * that has become invalid. */
	bool destroy = false;
	list_for_each_entry(lap, &dp->laps, dp_le) {
		if(prefix_contains(excluded, &lap->prefix)) {
			pa_lap_destroy(pa, lap);
			destroy = true;
		}
	}

	if(destroy)
		pa_schedule(pa, PA_TODO_ALL);

	return 1;
}

/* Updates dhcpv6 data
   Returns whether there was a change */
static int pa_dp_dhcpv6_set(struct pa_dp *dp,
		const void *dhcpv6_data, size_t dhcpv6_len)
{
	if(!dhcpv6_data)
		dhcpv6_len = 0;

	/* No change */
	if(!dhcpv6_len && !dp->dhcpv6_data)
		return 0;

	/* No change */
	if(dhcpv6_len && dhcpv6_len == dp->dhcpv6_len &&
			!memcmp(dp->dhcpv6_data, dhcpv6_data, dhcpv6_len))
		return 0;

	L_DEBUG("Set "PA_DP_L" dhcpv6 data (length %d)",
			PA_DP_LA(dp), (int) dhcpv6_len);

	if(dp->dhcpv6_data)
		free(dp->dhcpv6_data);

	if(dhcpv6_len) {
		if(!(dp->dhcpv6_data = malloc(dhcpv6_len))) {
			L_WARN("Malloc failed for "PA_DP_L" dhcpv6 data assign", PA_DP_LA(dp));
		} else {
			memcpy(dp->dhcpv6_data, dhcpv6_data, dhcpv6_len);
			dp->dhcpv6_len = dhcpv6_len;
		}
	} else {
		dp->dhcpv6_data = NULL;
		dp->dhcpv6_len = 0;
	}

	return 1;
}


static int pa_dp_times_set(struct pa *pa, struct pa_dp *dp,
		hnetd_time_t valid_until,hnetd_time_t preferred_until)
{
	if(valid_until == dp->valid_until &&
				preferred_until == dp->preferred_until)
			return 0;

	dp->valid_until = valid_until;
	dp->preferred_until = preferred_until;

	L_DEBUG("Updating dp "PA_DP_L" with times (%lld, %lld)",
			PA_DP_LA(dp), (long long)valid_until, (long long)preferred_until);

	pa_schedule(pa, PA_TODO_ALL);

	return 1;
}

static void pa_dp_tell_hncp(struct pa *pa,
		struct pa_dp *dp)
{
	//Notify hncp iff local
	if(dp->local && pa->fcb.updated_ldp)
			pa->fcb.updated_ldp(&dp->prefix, /* prefix */
								(dp->excluded_valid)?&dp->excluded:NULL,
								(dp->iface)?dp->iface->ifname:NULL,
								dp->valid_until, dp->preferred_until,
								dp->dhcpv6_data, dp->dhcpv6_len,
								pa->fcb.priv);
}

/* Creates an empty unused dp with the given prefix */
static struct pa_dp *pa_dp_create(struct pa *pa,
		const struct prefix *prefix,
		const struct pa_rid *rid)
{
	struct pa_dp *dp;
	if(!(dp = calloc(1, sizeof(struct pa_dp))))
		return NULL;

	dp->prefix = *prefix;
	list_init_head(&dp->laps);
	dp->valid_until = 0;
	dp->preferred_until = 0;
	dp->dhcpv6_data = NULL;
	dp->dhcpv6_len = 0;
	dp->iface = NULL;
	dp->excluded_valid = false;
	if(!rid) {
		dp->local = 1;
	} else {
		dp->local = 0;
		dp->rid = *rid;
	}
	dp->l = NULL;

	list_add(&dp->le, &pa->dps); /* Adding dp */

	L_DEBUG("Creating "PA_DP_L, PA_DP_LA(dp));

	/* Rerun algo. when new dp */
	pa_schedule(pa, PA_TODO_ALL);
	return dp;
}

static struct pa_dp *pa_dp_goc(struct pa *pa, const struct prefix *prefix,
		const struct pa_rid *rid)
{
	struct pa_dp *dp = pa_dp_get(pa, prefix, rid);

	if(dp)
		return dp;

	return pa_dp_create(pa, prefix, rid);
}

static void pa_dp_destroy(struct pa *pa, struct pa_dp *dp)
{
	struct pa_lap *lap;
	struct pa_lap *slap;
	struct pa_dp *s_dp;
	bool found;

	L_DEBUG("Destroying "PA_DP_L, PA_DP_LA(dp));

	/* If generated by local algorithm */
	if(dp->l)
		dp->l = NULL;

	/* Destoy all laps attached to that dp.
	 * If we can't reattach the lap to another dp (temporarly) */
	list_for_each_entry_safe(lap, slap, &dp->laps, dp_le) {
		/* Find another dp that could temporarily accept that lap */
		found = false;
		list_for_each_entry(s_dp, &pa->dps, le) {
			if(s_dp != dp && prefix_contains(&s_dp->prefix, &lap->prefix)){
				found = true;
				break;
			}
		}
		L_DEBUG("Considering "PA_LAP_L" adoption by another dp (%d)", PA_LAP_LA(lap), found);
		if(found) {
			pa_lap_setdp(pa, lap, s_dp);
		} else {
			pa_lap_destroy(pa, lap);
		}
	}

	pa_dp_iface_assign(pa, dp, NULL);
	pa_dp_dhcpv6_set(dp, NULL, 0);
	pa_dp_times_set(pa, dp, 0, 0);

	//Notify hncp iff local
	pa_dp_tell_hncp(pa, dp);

	//Remove that dp from database
	list_remove(&dp->le);
	free(dp);
}

static void pa_dp_update(struct pa *pa, struct pa_dp *dp,
		const char *ifname,
		const struct prefix *excluded,
		hnetd_time_t valid_until, hnetd_time_t preferred_until,
		const void *dhcpv6_data, size_t dhcpv6_len)
{
	int b1 = 0, b2 = 0;
	struct pa_lap *lap;

	if(!valid_until) {
		pa_dp_destroy(pa, dp); /* That already tells hncp */
	} else if((b1 |= pa_dp_times_set(pa, dp, valid_until, preferred_until)) |
			(b2 |= pa_dp_dhcpv6_set(dp, dhcpv6_data, dhcpv6_len)) |
			pa_dp_excluded_set(pa, dp, excluded) |
			pa_dp_iface_assignbyname(pa, dp, ifname)) {
		if(dp->local)
			pa_dp_tell_hncp(pa, dp);

		/* Iface needs dp info for each lap.
		 * When a lap is modified we tell iface (iff assigned) */
		if(b1 || b2) {
			list_for_each_entry(lap, &dp->laps, dp_le) {
				if(lap->assigned)
					pa_lap_telliface(pa, lap);
			}
		}
	}
}

static void pa_dp_cleanmaybe(struct pa *pa, struct pa_dp *dp,
		hnetd_time_t now)
{
	if(now >= dp->valid_until)
		pa_dp_destroy(pa, dp);
}

/**************************************************************/
/***************** Local prefixes mngmt ***********************/
/**************************************************************/

static struct pa_iface *pa_iface_get_internal(struct pa *pa)
{
	struct pa_iface *iface;
	list_for_each_entry(iface, &pa->ifaces, le) {
		if(iface->internal)
			return iface;
	}
	return NULL;
}

static struct pa_dp *pa_dp_get_globalv6(struct pa *pa)
{
	struct pa_dp *dp;
	list_for_each_entry(dp, &pa->dps, le) {
		if(!prefix_is_ipv4(&dp->prefix) && !prefix_is_ipv6_ula(&dp->prefix))
			return dp;
	}
	return NULL;
}

static void pa_local_elem_destroy(struct pa *pa, struct pa_local_elem *elem)
{
	if(elem->dp) {
		pa_dp_update(pa, elem->dp, NULL, NULL, 0, 0, NULL, 0);
		elem->dp = NULL;
	}
}

static uint8_t pa_local_ula_get_status(struct pa *pa,
		__attribute__((unused))struct pa_local_elem *elem)
{
	if(!pa->conf.use_ula || !pa_iface_get_internal(pa) ||
			(pa->conf.no_ula_if_glb_ipv6 && pa_dp_get_globalv6(pa)))
		return 0;

	struct pa_dp *dp, *best_dp = NULL;
	list_for_each_entry(dp, &pa->dps, le) {
		if(prefix_is_ipv6_ula(&dp->prefix) &&
				(!best_dp || PA_RIDCMP(&dp->rid, &best_dp->rid) > 0))
			best_dp = dp;
	}

	if(best_dp && PA_RIDCMP(&best_dp->rid, &pa->rid) > 0)
		return 0;

	bool highest = pa_has_global_highest_rid(pa);

	uint8_t status = PA_LOCAL_CAN_KEEP;
	if(!best_dp && highest)
		status |= PA_LOCAL_CAN_CREATE;

	return status;
}

static void pa_local_ula_create(struct pa *pa, struct pa_local_elem *elem)
{
	const struct prefix *p = NULL;
	struct prefix pr, p0;

	if(pa->conf.use_random_ula) {
		if(pa->conf.storage) {
			p = pa_store_ula_get(pa->conf.storage);
		}
		if(!p) {
			/* Generate a new one */
			p0.plen = 0;
			prefix_random(&p0, &pr, pa->conf.random_ula_plen);
			pr.prefix.s6_addr[0] = 0xFD;
			p = &pr;
			if(pa->conf.storage) /* Saving the chosen ula */
				pa_store_ula_set(pa->conf.storage, p);
		}
	} else {
		p = &pa->conf.ula_prefix;
	}

	elem->dp = pa_dp_create(pa, p, NULL);
	elem->dp->l = elem;
}

static hnetd_time_t pa_local_ula_update(struct pa *pa, struct pa_local_elem *elem, hnetd_time_t now)
{
	pa_dp_update(pa, elem->dp, NULL, NULL,
			now + pa->conf.local_valid_lifetime,
			now + pa->conf.local_preferred_lifetime,
			NULL, 0);
	return elem->dp->valid_until - pa->conf.local_update_delay;
}

static uint8_t pa_local_ipv4_get_status(struct pa *pa,
		__attribute__((unused))struct pa_local_elem *elem)
{
	if(!pa->conf.use_ipv4 || !pa_iface_get_internal(pa) ||
			!pa->ipv4.available ||
			(pa->conf.no_ipv4_if_glb_ipv6 && pa_dp_get_globalv6(pa)))
		return 0;

	struct pa_dp *dp, *best_dp = NULL;
	list_for_each_entry(dp, &pa->dps, le) {
		if(prefix_is_ipv4(&dp->prefix) && !best_dp->local &&
				(!best_dp || PA_RIDCMP(&dp->rid, &best_dp->rid) > 0))
			best_dp = dp;
	}

	if(best_dp && PA_RIDCMP(&best_dp->rid, &pa->rid) > 0)
		return 0;

	if(best_dp)
		return PA_LOCAL_CAN_KEEP;

	return PA_LOCAL_CAN_KEEP & PA_LOCAL_CAN_CREATE;
}

static void pa_local_ipv4_create(struct pa *pa, struct pa_local_elem *elem)
{
	elem->dp = pa_dp_create(pa, &pa->conf.v4_prefix, NULL);
	elem->dp->l = elem;
}

static hnetd_time_t pa_local_ipv4_update(struct pa *pa, struct pa_local_elem *elem, hnetd_time_t now)
{
	pa_dp_update(pa, elem->dp, NULL, NULL,
			now + pa->conf.local_valid_lifetime,
			now + pa->conf.local_preferred_lifetime,
			pa->ipv4.dhcp_data, pa->ipv4.dhcp_len);
	return elem->dp->valid_until - pa->conf.local_update_delay;
}

/* Generic function for IPv4 and ULA generation */
static void pa_local_algo(struct pa *pa, hnetd_time_t now, struct pa_local_elem *elem)
{
	uint8_t status = (elem->get_status)?elem->get_status(pa, elem):0;

	if(!status)
		goto destroy;

	if(elem->dp) {
		if(!(status & PA_LOCAL_CAN_KEEP)) {
			goto destroy;
		} else if (elem->timeout <= now) {
			elem->timeout = elem->update(pa, elem, now);
		}
	} else if (status & PA_LOCAL_CAN_CREATE) {
		if(!elem->create_start) {
			elem->create_start = now;
			elem->timeout = now + PA_LOCAL_DELAY(pa->conf.flooding_delay);
		} else if (now >= elem->create_start + PA_LOCAL_DELAY(pa->conf.flooding_delay)) {
			elem->create(pa, elem);
			elem->create_start = 0;
			elem->timeout = elem->update(pa, elem, now);
		}
	} else {
		elem->timeout = 0;
	}
	return;

destroy:
	pa_local_elem_destroy(pa, elem);
	elem->create_start = 0;
	elem->timeout = 0;
	return;
}

static void pa_local_update_timeout(struct pa *pa, hnetd_time_t now) {
	hnetd_time_t next = 0;

	if(pa->local.ula.timeout)
		next = pa->local.ula.timeout;

	if(pa->local.ipv4.timeout && (!next || next > pa->local.ipv4.timeout))
		next = pa->local.ipv4.timeout;

	if(next != pa->local.current_timeout) {
		L_DEBUG("Scheduling local timeout");
		pa->local.current_timeout = next;
		pa_uloop_set(&pa->local.timeout, now, next);
	}
}

static void pa_local_do(struct pa *pa, hnetd_time_t now)
{
	pa_local_algo(pa, now, &pa->local.ula);
	pa_local_algo(pa, now, &pa->local.ipv4);
	pa_local_update_timeout(pa, now);
}

static void pa_local_timeout_cb(struct uloop_timeout *to)
{
	struct pa *pa = container_of(to, struct pa, local.timeout);
	pa->todo_flags |= PA_TODO_ALL;
	pa->local.current_timeout = 0;
	pa_do(pa);
}

static void pa_local_init(struct pa_local *local)
{
	local->timeout = (struct uloop_timeout) { .cb = pa_local_timeout_cb };
	local->current_timeout = 0;

	local->ula.dp = NULL;
	local->ula.timeout = 0;
	local->ula.create_start = 0;
	local->ula.get_status = pa_local_ula_get_status;
	local->ula.create = pa_local_ula_create;
	local->ula.update = pa_local_ula_update;

	local->ipv4.dp = NULL;
	local->ipv4.timeout = 0;
	local->ipv4.create_start = 0;
	local->ipv4.get_status = pa_local_ipv4_get_status;
	local->ipv4.create = pa_local_ipv4_create;
	local->ipv4.update = pa_local_ipv4_update;
}

static void pa_local_term(struct pa *pa)
{
	pa_local_elem_destroy(pa, &pa->local.ula);
	pa_local_elem_destroy(pa, &pa->local.ipv4);

	if(pa->local.timeout.pending)
		uloop_timeout_cancel(&pa->local.timeout);

	pa->local.current_timeout = 0;
}

/**************************************************************/
/********************* PA algorithm ***************************/
/**************************************************************/

/* Check whether a foreign assignment exists on a link different than iface
 * with a higher or equal router id. */
static bool pa_prefix_checkcollision(struct pa *pa, const struct prefix *prefix,
		struct pa_iface *exclude_iface, struct pa_rid *rid,
		bool check_foreign, bool check_local)
{
	struct pa_eap *eap;
	struct pa_eap *lap;

	if(check_foreign) {
		avl_for_each_element(&pa->eaps, eap, avl_node) {
			if((!exclude_iface || eap->iface != exclude_iface) &&
					prefix_contains(&eap->prefix, prefix) &&
					(!rid ||  PA_RIDCMP(&eap->rid, rid) > 0))
				return true;
		}
	}

	if(check_local) {
		avl_for_each_element(&pa->laps, lap, avl_node) {
			if((!exclude_iface || lap->iface != exclude_iface) &&
					prefix_contains(&lap->prefix, prefix) &&
					(!rid || PA_RIDCMP(&pa->rid, rid) > 0))
				return true;
		}
	}

	return false;
}

static int pa_get_newprefix_random(struct pa *pa,
		__attribute__((unused))struct pa_iface *iface,
		struct pa_dp *dp, struct prefix *new_prefix) {

	int res;
	bool looped;
	uint32_t rounds, i;
	uint8_t plen;

	if(dp->prefix.plen <= 64) {
		plen = 64;
	} else if (dp->prefix.plen == 104) { //IPv4
		plen = 120;
	} else {
		L_WARN("Delegated prefix length (%d) not supported", dp->prefix.plen);
		return -1;
	}

	/* Excluded contains the whole prefix */
	if(dp->excluded_valid && prefix_contains(&dp->excluded, &dp->prefix)) {
		L_WARN("Excluded prefix %s contains the "PA_DP_L, PREFIX_REPR(&dp->excluded), PA_DP_LA(dp));
		return -1;
	}

	/* The router first choose a random prefix. Then it iterates over all
	 * the next prefixes, with a limit of PA_PREFIX_SEARCH_MAX_ROUNDS iterations.
	 * When the chosen prefix is in excluded, it jumps to the end of the exclusion domain. */
	if(plen - dp->prefix.plen >= 32 || (1 << (plen - dp->prefix.plen)) >= PA_PREFIX_SEARCH_MAX_ROUNDS) {
		rounds = PA_PREFIX_SEARCH_MAX_ROUNDS;
	} else {
		rounds = (1 << (plen - dp->prefix.plen));
	}

	looped = false;

	/* Use of prefix_random here isn't really wise; if prefix storage
	 * is not available, results are quite bad if e.g. dp is removed
	 * and then added again. So, we do something else.. But we're
	 * leaving the random prefix as non-default option (for testing
	 * the retry logic among other things). */
	if (pa->conf.random_assigned_prefixes) {
		prefix_random(&dp->prefix, new_prefix, plen);
	}
	else {
		md5_ctx_t ctx;
		md5_begin(&ctx);
		md5_hash(iface->ifname, strlen(iface->ifname), &ctx);
		md5_hash(&pa->rid, sizeof(pa->rid), &ctx);
		md5_end(&new_prefix->prefix, &ctx);
		bmemcpy(&new_prefix->prefix, &dp->prefix, 0, dp->prefix.plen);
		new_prefix->plen = plen;
	}
	for(i=0; i<rounds; i++) {
		if(dp->excluded_valid && prefix_contains(&dp->excluded, new_prefix)) {
			L_DEBUG("Skipping excluded prefixes");
			prefix_last(new_prefix, new_prefix, dp->excluded.plen);
		} else if (!pa_prefix_checkcollision(pa, new_prefix, NULL, NULL, true, true)) {
			return 0;
		}

		L_DEBUG("Prefix %s can't be used", PREFIX_REPR(new_prefix));

		if((res = prefix_increment(new_prefix, new_prefix, dp->prefix.plen)) == -1)
			return -1;

		if(res) {
			if(looped)
				return -1;
			looped = true;
		}
	}

	return -1;
}

static void pa_storage_pushprefix(struct pa *pa, struct pa_iface *iface,
		const struct prefix *prefix)
{
	if(pa->conf.storage)
		pa_store_prefix_add(pa->conf.storage, iface->ifname, prefix);
}

struct pa_storage_match_priv {
	struct pa *pa;
	struct pa_dp *dp;
};

static int pa_store_match(const struct prefix *p,
		__attribute__((unused))const char *ifname,  void *priv)
{
	struct pa_storage_match_priv *pr = (struct pa_storage_match_priv *)priv;

	if(prefix_contains(&pr->dp->prefix, p) &&
			!pa_prefix_checkcollision(pr->pa, p, NULL, NULL, true, true))
		return 1;

	return 0;
}

static int pa_storage_getprefix(struct pa *pa, struct pa_iface *iface,
		struct pa_dp *dp, struct prefix *new_prefix) {
	const struct prefix *p;
	struct pa_storage_match_priv priv;

	if(!pa->conf.storage)
		return -1;

	priv.pa = pa;
	priv.dp = dp;

	if((p = pa_store_prefix_find(pa->conf.storage, iface->ifname, pa_store_match, &priv))) {
		*new_prefix = *p;
		return 0;
	}

	return -1;
}

/* Executes pa algorithm */
static void pa_do(struct pa *pa)
{
	hnetd_time_t now, timeout;
	struct pa_iface *iface, *s_iface;
	struct pa_dp *dp, *s_dp;
	struct pa_lap *lap, *s_lap;
	struct pa_eap *eap, *s_eap;
	struct prefix *prefix;
	struct prefix new_prefix;
	bool found, own, link_highest_rid, wait_for_neigh;

	now = hnetd_time();

	L_DEBUG("Running prefix assignment algorithm");

	if(!pa->todo_flags) {
		L_DEBUG("Nothing to do");
		return;
	}

	/* This is at the beginning because any modification
	 * to laps should make the algorithm run again */
	pa->scheduled = false;
	pa->todo_flags = 0;

	/* Clean interfaces that should be destroyed
	 * (external with no eaps)*/
	list_for_each_entry_safe(iface, s_iface, &pa->ifaces, le) {
		pa_iface_cleanmaybe(pa, iface);
	}

	/* Clean dps that are outdated */
	list_for_each_entry_safe(dp, s_dp, &pa->dps, le) {
		pa_dp_cleanmaybe(pa, dp, now);
	}

	/* Get next dp timeout */
	timeout = 0;
	list_for_each_entry(dp, &pa->dps, le) {
		if(!timeout || timeout < dp->valid_until) {
			timeout = dp->valid_until;
		}
	}
	if(timeout != pa->pa_dp_when) {
		pa->pa_dp_when = timeout;
		pa_uloop_set(&pa->pa_dp_timeout, now, timeout);
	}

	/* IPv6 ULA and IPv4 local prefixes */
	pa_local_do(pa, now);

	/* Mark all laps as invalid */
	avl_for_each_element(&pa->laps, lap, avl_node) {
		lap->invalid = true;
	}

	/* Go through all internal ifaces */
	list_for_each_entry(iface, &pa->ifaces, le) {
		/* SHOULD NOT DELETE IFACE HERE */
		if(!iface->internal)
			continue;

		/* Go through all dps */
		list_for_each_entry(dp, &pa->dps, le) {
			L_DEBUG("Considering "PA_DP_L" on "PA_IF_L,
					PA_DP_LA(dp), PA_IF_LA(iface));

			/* Check if the dp doesn't contain another smaller dp */
			found = false;
			list_for_each_entry(s_dp, &pa->dps, le) {
				if(dp->prefix.plen > s_dp->prefix.plen &&
						prefix_contains(&dp->prefix, &s_dp->prefix)) {
					found = true;
					break;
				}
			}

			/* TODO: Maybe we need to prevent ULA/IPv4 prefixes that do not
			 have priority (Depends if we trust other hosts).*/

			/* Only use smaller dps
			 * Laps that are not in smaller dps will
			 * be removed due to invalid-labelling */
			if(found)
				continue;

			/* See whether we have a lap for this
			 * iface/dp pair */
			lap = NULL;
			list_for_each_entry(s_lap, &iface->laps, if_le) {
				/* Prefix ownership is not important here. */
				if(prefix_contains(&dp->prefix, &s_lap->prefix)) {
					lap = s_lap;
					/* lap is attached to a dp.
					 * This dp will be updated when
					 * lap->invalid is set to false (if it does) */
					break;
				}
			}

			if(lap) { L_DEBUG(PA_LAP_L" found on "PA_IF_L, PA_LAP_LA(lap), PA_IF_LA(iface)); }

			/* See whether someone else made an assignment
			 * on that same link. Keep the highest rid. */
			eap = NULL;
			list_for_each_entry(s_eap, &iface->eaps, if_le) {
				if(prefix_contains(&dp->prefix, &s_eap->prefix) &&
						(!eap || PA_RIDCMP(&s_eap->rid, &eap->rid) > 0 )) {
					eap = s_eap;
				}
			}

			if(eap) { L_DEBUG(PA_EAP_L" found on "PA_IF_L, PA_EAP_LA(eap), PA_IF_LA(iface)); }

			/* See whether we have highest router id on that link */
			link_highest_rid = true;
			list_for_each_entry(s_eap, &iface->eaps, if_le) {
				if(PA_RIDCMP(&s_eap->rid, &pa->rid) > 0) {
					link_highest_rid = false;
					break;
				}
			}


			/* See if someone overrides our assignment */
			if(lap && eap && PA_RIDCMP(&eap->rid, &pa->rid) > 0) {
				if(prefix_cmp(&lap->prefix, &eap->prefix)) {
					/* Guy with higher id floods a different prefix */
					pa_lap_destroy(pa, lap);
					lap = NULL;
				} else if(lap->own) {
					/* We agree on the prefix, but the other guy has higher
					 * prefix. So stop owning it.
					 * Note: Important the pa_lap_set_flooding is called later on */
					lap->own = false;
				}
			}

			if(lap && lap->own &&
					pa_prefix_checkcollision(pa, &lap->prefix, iface, &pa->rid, true, false)) {
				/* This is case i. of algorithm
				 * We have an assignment but we need to check for collisions
				 * on other links. */
				pa_lap_destroy(pa, lap);
				lap = NULL;
			}

			if(!lap) {
				/* This is step 6 of the algorithm
				 * Assignment generation. */

				prefix = NULL;

				wait_for_neigh = false;
				if(eap) {
					/* Let's try to use that guy's eap.
					 * But only if its valid against all other links
					 * assignments. */
					if(!pa_prefix_checkcollision(pa, &eap->prefix, iface, &eap->rid,
							true, true)) {
						L_DEBUG("Choosing "PA_EAP_L" from neighbor ", PA_EAP_LA(eap));
						prefix = &eap->prefix;
#if PA_ALGO == PA_ALGO_ARKKO
						own = false; /* The other guy owns it */
#elif PA_ALGO == PA_ALGO_PFISTER
						/* If we do dhcp and we have highest link id
						 * we claim ownership of all prefixes so that
						 * it converges to a single owner per link. */
						own = (link_highest_rid && iface->designated);
#endif
					} else {
						/* We detected a collision, but just silently ignore it */
#if PA_ALGO == PA_ALGO_ARKKO
						wait_for_neigh = true;
#elif PA_ALGO == PA_ALGO_PFISTER
						wait_for_neigh = !iface->designated;
#endif
					}
				}

				if(!prefix && link_highest_rid && !wait_for_neigh) {
					/* Let's choose a prefix for our own assignment */
					if(!pa_storage_getprefix(pa, iface, dp, &new_prefix)) {
						/* Got one from stable storage */
						L_DEBUG("Got prefix from storage %s", PREFIX_REPR(&new_prefix));
						prefix = &new_prefix;
						own = true;
					} else if(!pa_get_newprefix_random(pa, iface, dp, &new_prefix)) {
						/* Got one from random choice */
						L_DEBUG("Created random prefix %s", PREFIX_REPR(&new_prefix));
						prefix = &new_prefix;
						own = true;
					}
				}

				if(prefix) {
					/* We can make an assignment. */
					lap = pa_lap_create(pa, prefix, iface, dp);
					lap->own = own; /* Important to know whether we are owner. */
				} else if (link_highest_rid && !wait_for_neigh) {
					L_WARN("Could not generate a prefix for interface %s", iface->ifname);
				}
			}

			/* Check iface assignment and flooding */
			if(lap) {

				/* If nobody else is advertising the prefix
				 * anymore, we need to become owner of it. */
				if(!lap->own) {
					eap = NULL;
					list_for_each_entry(s_eap, &iface->eaps, if_le) {
						if(!prefix_cmp(&lap->prefix, &s_eap->prefix)) {
							eap = s_eap;
						}
					}
					if(!eap)
						lap->own = true;
				}

				lap->invalid = false;
				pa_lap_setdp(pa, lap, dp);
				pa_lap_setflood(pa, lap, lap->own); /* No delayed flooding for now */

				timeout = now + PA_ASSIGN_DELAY(pa->conf.flooding_delay);
				pa_lap_setassign_delayed(lap, timeout, now, true,
							PA_DF_NOT_IF_LATER_AND_EQUAL);

			}

		}

	}

	/* Clean invalid laps */
	avl_for_each_element_safe(&pa->laps, lap, avl_node, s_lap) {
		if(lap->invalid)
			pa_lap_destroy(pa, lap);
	}

	/* Do interface ownership check */
	list_for_each_entry(iface, &pa->ifaces, le) {
		if(!iface->internal)
				continue;

		/* An interface is designated iff there are no eap,
		 * or if it is advertising at least noe lap and all eaps
		 * have lower rids. */
		if(list_is_empty(&iface->eaps)) {
			iface->designated = true;
		} else {
			iface->designated = false;
			/* TODO: Do dhcp only if a owned prefix is actualy assigned ? (or iface can take care of that) */
			list_for_each_entry(lap, &iface->laps, if_le) {
				if(lap->own) {
					iface->designated = true;
					break;
				}
			}

			if(iface->designated) {
				list_for_each_entry(eap, &iface->eaps, if_le) {
					if(PA_RIDCMP(&eap->rid, &pa->rid) > 0 ) {
						iface->designated = false;
						break;
					}
				}
			}
		}
		pa_iface_set_do_dhcp(pa, iface, iface->designated && !list_is_empty(&iface->laps));
	}
}

static void pa_dp_do_uloop(struct uloop_timeout *t)
{
	struct pa *pa = container_of(t, struct pa, pa_dp_timeout);
	pa->todo_flags |= PA_TODO_ALL; //TODO: DP only
	pa_do(pa);
}

static void pa_do_uloop(struct uloop_timeout *t)
{
	struct pa *pa = container_of(t, struct pa, pa_short_timeout);
	pa_do(pa);
}


/**************************************************************/
/********************* hncp interface **************************/
/**************************************************************/

void pa_set_rid(pa_t pa, const struct pa_rid *rid)
{
	if(!PA_RIDCMP(&pa->rid, rid))
		return;

	L_NOTICE("Setting router id to "PA_RID_L, PA_RID_LA(rid));
	pa->rid = *rid;
	pa_schedule(pa, PA_TODO_ALL);
}

/* Called by hncp when it wants to update an eap */
int pa_update_eap(pa_t pa, const struct prefix *prefix,
		const struct pa_rid *rid,
		const char *ifname, bool to_delete)
{
	struct pa_eap *eap;

	if(!(eap = pa_eap_goc(pa, prefix, ifname, rid)))
		return -1;

	pa_eap_update(pa, eap, to_delete);
	return 0;
}

int pa_update_edp(pa_t pa, const struct prefix *prefix,
		const struct pa_rid *rid,
		const struct prefix *excluded,
		hnetd_time_t valid_until, hnetd_time_t preferred_until,
		const void *dhcpv6_data, size_t dhcpv6_len)
{
	struct pa_dp *dp;

	if(!rid) /* Do not accept local dps */
		return -1;

	if(!(dp = pa_dp_goc(pa, prefix, rid)))
		return -1;

	if(valid_until < 0)
		valid_until = 0;

	pa_dp_update(pa, dp, NULL, excluded,
			valid_until, preferred_until,
			dhcpv6_data, dhcpv6_len);
	return 0;
}


/**************************************************************/
/********************* iface callbacks ************************/
/**************************************************************/

static void pa_ifu_ipv4(struct iface_user *u, const char *available,
		const void *dhcp_data, size_t dhcp_len)
{
	/* Tells when IPv4 connectivity is available. */
	struct pa *pa = container_of(u, struct pa, ifu);
	void *new_dhcp = NULL;
	hnetd_time_t now;

	bool changed = false;
	if(pa->ipv4.available != available) {
		pa->ipv4.available = available;
		changed = true;
	}

	if(dhcp_data && pa->ipv4.dhcp_data && dhcp_len == pa->ipv4.dhcp_len &&
			!memcmp(dhcp_data, pa->ipv4.dhcp_data, dhcp_len))
		goto update;

	if(!dhcp_data && !pa->ipv4.dhcp_data)
		goto update;

	changed = true;
	if(dhcp_data && dhcp_len) {
		new_dhcp = malloc(dhcp_len);
		if(!new_dhcp) {
			/* In case of malloc error, do not do IPv4 */
			pa->ipv4.available = false;
			goto update;
		}
		memcpy(new_dhcp, dhcp_data, dhcp_len);
	}

	if(pa->ipv4.dhcp_data) {
		free(pa->ipv4.dhcp_data);
	}

	pa->ipv4.dhcp_data = new_dhcp;
	pa->ipv4.dhcp_len = (new_dhcp)?dhcp_len:0;

update:
	if(changed) {
		pa->local.ipv4.timeout = 0; /* This is to force update */
		now = hnetd_time();
		pa_local_algo(pa, now, &pa->local.ipv4);
		pa_local_update_timeout(pa, now);
	}
}

static void pa_ifu_intiface(struct iface_user *u,
		const char *ifname, bool enabled)
{
	struct pa *pa = container_of(u, struct pa, ifu);
	struct pa_iface *iface;

	iface = pa_iface_goc(pa, ifname);

	if(!iface)
		return;

	L_DEBUG("pa_ifu_intiface %s=%s", ifname, enabled ? "enabled" : "disabled");

	pa_iface_set_internal(pa, iface, enabled);
}

static void pa_ifu_pd(struct iface_user *u, const char *ifname,
		const struct prefix *prefix, const struct prefix *excluded,
		hnetd_time_t valid_until, hnetd_time_t preferred_until,
		const void *dhcpv6_data, size_t dhcpv6_len)
{
	struct pa *pa = container_of(u, struct pa, ifu);

	/* Null because local */
	struct pa_dp *dp = pa_dp_goc(pa, prefix, NULL);

	if(!dp)
		return;

	L_DEBUG("pa_ifu_pd @%s %s %lld/%lld", ifname,
			PREFIX_REPR(prefix),
			(long long)valid_until, (long long)preferred_until);

	if(valid_until < 0)
		valid_until = 0;

	pa_dp_update(pa, dp, ifname, excluded,
		valid_until, preferred_until,
		dhcpv6_data, dhcpv6_len);
}

/**************************************************************/
/********************* main management ************************/
/**************************************************************/

int pa_set_conf(pa_t pa, const struct pa_conf *conf)
{
	if(conf->use_ula && !conf->use_random_ula &&
			!prefix_is_ipv6_ula(&conf->ula_prefix))
		return -1;

	pa->conf = *conf;
	return 0;
}

pa_t pa_create(const struct pa_conf *conf)
{
	struct pa *pa;

	if(!(pa = malloc(sizeof(struct pa))))
		return NULL;

	avl_init(&pa->eaps, pa_avl_prefix_cmp, true, NULL);
	avl_init(&pa->laps, pa_avl_prefix_cmp, false, NULL);
	list_init_head(&pa->dps);
	list_init_head(&pa->ifaces);

	pa->started = false;
	pa->todo_flags = 0;
	pa->scheduled = false;

	pa->ifu.cb_intiface = pa_ifu_intiface;
	pa->ifu.cb_prefix = pa_ifu_pd;
	pa->ifu.cb_extdata = NULL; //TODO ?
	pa->ifu.cb_ext4data = pa_ifu_ipv4;

	pa->pa_short_timeout = (struct uloop_timeout) { .cb = pa_do_uloop };
	pa->pa_dp_when = 0;
	pa->pa_dp_timeout = (struct uloop_timeout) { .cb = pa_dp_do_uloop };
	pa->rid = (struct pa_rid) {.id = {} };

	pa->ipv4.available = false;

	if(pa_set_conf(pa, conf)) {
		free(pa);
		return NULL;
	}

	pa_local_init(&pa->local);

	L_NOTICE("New pa structure created");
	/* Don't schedule PA here because no iface or dp yet... */

	return pa;
}

int pa_start(pa_t pa)
{
	if(pa->started)
		return -1;

	pa->started = true;
	/* Starts the pa if there is things to do */
	pa_schedule(pa, 0);

	/* Register to iface */
	iface_register_user(&pa->ifu);

	L_NOTICE("Pa structure started");
	return 0;
}

void pa_destroy(pa_t pa)
{
	struct pa_iface *iface;
	struct pa_dp *dp;
	struct pa_eap *eap;
	struct pa_eap *seap;

	/* Uninit local assignments */
	pa_local_term(pa);

	/* Unregister everywhere */
	iface_unregister_user(&pa->ifu);

	/* Destroy all interfaces
	 * This will also delete all laps */
	while(!list_empty(&pa->ifaces)) {
		iface = list_first_entry(&pa->ifaces, struct pa_iface, le);
		pa_iface_destroy(pa, iface);
	}

	/* Destroy all dps */
	while(!list_empty(&pa->dps)) {
		dp = list_first_entry(&pa->dps, struct pa_dp, le);
		pa_dp_destroy(pa, dp);
	}

	/* Destroy all eaps */
	avl_for_each_element_safe(&pa->eaps, eap, avl_node, seap) {
		pa_eap_destroy(pa, eap);
	}

	if(pa->pa_short_timeout.pending)
		uloop_timeout_cancel(&pa->pa_short_timeout);

	if(pa->pa_dp_timeout.pending)
		uloop_timeout_cancel(&pa->pa_dp_timeout);

	L_NOTICE("Pa structure destroyed");
	free(pa);
>>>>>>> 36fe7088
}<|MERGE_RESOLUTION|>--- conflicted
+++ resolved
@@ -27,7 +27,7 @@
 		const struct prefix *prefix, const struct prefix *excluded,
 		hnetd_time_t valid_until, hnetd_time_t preferred_until,
 		const void *dhcp_data, size_t dhcp_len);
-static void __pa_ifu_ipv4(struct iface_user *u, char *ifname,
+static void __pa_ifu_ipv4(struct iface_user *u, const char *ifname,
 		const void *dhcp_data, size_t dhcp_len);
 
 /************************************/
@@ -49,7 +49,7 @@
 	memset(&pa->ifu, 0, sizeof(struct iface_user));
 	pa->ifu.cb_intiface = __pa_ifu_intiface;
 	pa->ifu.cb_prefix = __pa_ifu_pd;
-	pa->ifu.ipv4_update = __pa_ifu_ipv4;
+	pa->ifu.cb_ext4data = __pa_ifu_ipv4;
 }
 
 void pa_start(struct pa *pa)
@@ -139,7 +139,7 @@
 	pa_dp_notify(&pa->data, &ldp->dp);
 }
 
-static void __pa_ifu_ipv4(struct iface_user *u, char *ifname,
+static void __pa_ifu_ipv4(struct iface_user *u, const char *ifname,
 		const void *dhcp_data, __unused size_t dhcp_len)
 {
 	struct pa *pa = container_of(u, struct pa, ifu);
@@ -171,1355 +171,4 @@
 		pa_ipv4_set_uplink(&pa->data, iface);
 		pa_ipv4_notify(&pa->data);
 	}
-<<<<<<< HEAD
-=======
-
-	if(enable == lap->assigned)
-		return;
-
-	L_INFO("Setting "PA_LAP_L" assign flag to %d", PA_LAP_LA(lap), enable);
-	lap->assigned = enable;
-
-	pa_lap_telliface(pa, lap);
-
-	if(lap->assigned) /* Saving in stable storage */
-		pa_storage_pushprefix(pa, lap->iface, &lap->prefix);
-}
-
-static void pa_lap_setdp(struct pa *pa, struct pa_lap *lap,
-		struct pa_dp *dp)
-{
-	if(lap->dp == dp)
-		return;
-
-	list_remove(&lap->dp_le);
-	lap->dp = dp;
-	list_add(&lap->dp_le, &dp->laps);
-
-	L_DEBUG("Setting "PA_LAP_L" prefix to "PA_DP_L, PA_LAP_LA(lap), PA_DP_LA(dp));
-
-	if(lap->assigned)
-		pa_lap_telliface(pa, lap);
-}
-
-static void pa_lap_destroy(struct pa *pa, struct pa_lap *lap)
-{
-	/* Unassign if assigned */
-	pa_lap_setassign(pa, lap, false);
-
-	/* Unflood if flooded */
-	pa_lap_setflood(pa, lap, false);
-
-	/* Terminate delayed operations */
-	pa_lap_delayed_term(&lap->delayed);
-
-	list_remove(&lap->dp_le);
-	list_remove(&lap->if_le);
-
-	avl_delete(&pa->laps, &lap->avl_node);
-	L_INFO("Destroying "PA_LAP_L, PA_LAP_LA(lap));
-	free(lap);
-
-	pa_schedule(pa, PA_TODO_ALL);
-}
-
-/* This set of functions allows delayed actions.
- * Without flags, previous delayed action are always overridden.
- * It is also overriden when a direct assignment is made.
- * Flags allow to not do something in some particular cases. */
-#define PA_DF_NOT_IF_LATER_AND_EQUAL 0x01 /* Do not update if same value and when is later */
-
-/*
-static void pa_lap_setdelete_delayed(struct pa *pa, struct pa_lap *lap,
-		hnetd_time_t when, hnetd_time_t now, int flags)
-{
-	if((flags & PA_DF_NOT_IF_LATER_AND_EQUAL) &&
-			lap->delayed.delete_time &&
-			when > lap->delayed.delete_time)
-		return;
-
-	L_DEBUG("Delayed delete of "PA_LAP_L" in %ld ms",
-			PA_LAP_LA(lap), when - now);
-
-	lap->delayed.delete_time = when;
-	pa_lap_delayed_update(&lap->delayed, now);
-}
-*/
-
-static void pa_lap_setassign_delayed(struct pa_lap *lap,
-		hnetd_time_t when, hnetd_time_t now, bool assign, int flags)
-{
-	/* No change needed
-	 * delayed value is always different than current value */
-	if(assign == lap->assigned && !lap->delayed.assign_time)
-		return;
-
-	if((flags & PA_DF_NOT_IF_LATER_AND_EQUAL) &&
-			lap->delayed.assign_time &&
-			(assign == lap->delayed.assign_value) &&
-				when > lap->delayed.assign_time)
-			return;
-
-	L_DEBUG("Delayed assignment of "PA_LAP_L" in %lld ms to (%d)",
-			PA_LAP_LA(lap), (long long)(when - now), assign);
-
-	lap->delayed.assign_time = when;
-	lap->delayed.assign_value = assign;
-	pa_lap_delayed_update(&lap->delayed, now);
-}
-
-/*
-static void pa_lap_setflooding_delayed(struct pa *pa, struct pa_lap *lap,
-		hnetd_time_t when, hnetd_time_t now, bool flood, int flags)
-{
-	if(flood == lap->flooded && !lap->delayed.flooding_time)
-		return;
-
-	if((flags & PA_DF_NOT_IF_LATER_AND_EQUAL) &&
-				lap->delayed.flooding_time &&
-				(flood == lap->delayed.flooding_value) &&
-					when > lap->delayed.flooding_time)
-				return;
-
-	L_DEBUG("Delayed flooding of "PA_LAP_L" in %ld ms to (%d)",
-				PA_LAP_LA(lap), when - now, flood);
-
-	lap->delayed.flooding_time = when;
-	lap->delayed.flooding_value = flood;
-	pa_lap_delayed_update(&lap->delayed, now);
-}
-*/
-
-static void pa_lap_delayed_cb(struct uloop_timeout *t)
-{
-	struct pa_lap_delayed *d = container_of(t, struct pa_lap_delayed, timeout);
-	struct pa_lap *lap = container_of(d, struct pa_lap, delayed);
-	struct pa *pa =  lap->pa;
-
-	hnetd_time_t now = hnetd_time();
-
-	if(lap->delayed.assign_time && lap->delayed.assign_time <= now)
-		pa_lap_setassign(pa, lap, lap->delayed.assign_value);
-
-	if(lap->delayed.flooding_time && lap->delayed.flooding_time <= now)
-			pa_lap_setflood(pa, lap, lap->delayed.flooding_value);
-
-	if(lap->delayed.delete_time && lap->delayed.delete_time <= now)
-			pa_lap_destroy(pa, lap);
-
-	pa_lap_delayed_update(&lap->delayed, now);
-}
-
-/**************************************************************/
-/********************* dp managment **************************/
-/**************************************************************/
-
-struct pa_dp *pa_dp_get(struct pa *pa, const struct prefix *p,
-		const struct pa_rid *rid)
-{
-	struct pa_dp *dp;
-	L_DEBUG("Looking for dp with prefix %s", PREFIX_REPR(p));
-	list_for_each_entry(dp, &pa->dps, le) {
-		if((!prefix_cmp(p, &dp->prefix)) &&
-				((dp->local && !rid)||(!dp->local && rid && !PA_RIDCMP(&dp->rid, rid))))
-			return dp;
-	}
-	return NULL;
-}
-
-/* Returns whether there was a change */
-static int pa_dp_iface_assign(struct pa *pa,
-		struct pa_dp *dp, struct pa_iface *iface)
-{
-	if(dp->iface == iface)
-		return 0;
-
-	if(dp->iface)
-		list_remove(&dp->if_le);
-
-	dp->iface = iface;
-
-	if(dp->iface)
-		list_add(&dp->if_le, &iface->dps);
-
-	L_DEBUG("Assigning "PA_DP_L" to "PA_IF_L, PA_DP_LA(dp), PA_IF_LA(iface));
-
-	pa_schedule(pa, PA_TODO_ALL);
-
-	return 1;
-}
-
-/* Returns whether there was a change */
-static int pa_dp_iface_assignbyname(struct pa *pa,
-		struct pa_dp *dp, const char *ifname)
-{
-	struct pa_iface *iface = NULL;
-	if(ifname && strlen(ifname)) {
-		iface = pa_iface_goc(pa, ifname);
-
-		if(iface == NULL)
-			return 0;
-	}
-
-	pa_dp_iface_assign(pa, dp, iface);
-	return 1;
-}
-
-/* Returns whether there was a change */
-static int pa_dp_excluded_set(struct pa *pa,
-		struct pa_dp *dp, const struct prefix *excluded)
-{
-	struct pa_lap *lap;
-
-	/* Already no excluded */
-	if(!excluded && !dp->excluded_valid)
-		return 0;
-
-	/* Excluded are identical */
-	if(excluded && dp->excluded_valid && !prefix_cmp(excluded, &dp->prefix))
-		return 0;
-
-	L_DEBUG("Set "PA_DP_L" excluded prefix to %s", PA_DP_LA(dp),
-			(excluded)?PREFIX_REPR(excluded):"NULL");
-
-	dp->excluded_valid = !!excluded;
-	if(excluded)
-		dp->excluded = *excluded;
-
-	/* The excluded prefix just changed. Which means we need to destroy lap
-	 * that has become invalid. */
-	bool destroy = false;
-	list_for_each_entry(lap, &dp->laps, dp_le) {
-		if(prefix_contains(excluded, &lap->prefix)) {
-			pa_lap_destroy(pa, lap);
-			destroy = true;
-		}
-	}
-
-	if(destroy)
-		pa_schedule(pa, PA_TODO_ALL);
-
-	return 1;
-}
-
-/* Updates dhcpv6 data
-   Returns whether there was a change */
-static int pa_dp_dhcpv6_set(struct pa_dp *dp,
-		const void *dhcpv6_data, size_t dhcpv6_len)
-{
-	if(!dhcpv6_data)
-		dhcpv6_len = 0;
-
-	/* No change */
-	if(!dhcpv6_len && !dp->dhcpv6_data)
-		return 0;
-
-	/* No change */
-	if(dhcpv6_len && dhcpv6_len == dp->dhcpv6_len &&
-			!memcmp(dp->dhcpv6_data, dhcpv6_data, dhcpv6_len))
-		return 0;
-
-	L_DEBUG("Set "PA_DP_L" dhcpv6 data (length %d)",
-			PA_DP_LA(dp), (int) dhcpv6_len);
-
-	if(dp->dhcpv6_data)
-		free(dp->dhcpv6_data);
-
-	if(dhcpv6_len) {
-		if(!(dp->dhcpv6_data = malloc(dhcpv6_len))) {
-			L_WARN("Malloc failed for "PA_DP_L" dhcpv6 data assign", PA_DP_LA(dp));
-		} else {
-			memcpy(dp->dhcpv6_data, dhcpv6_data, dhcpv6_len);
-			dp->dhcpv6_len = dhcpv6_len;
-		}
-	} else {
-		dp->dhcpv6_data = NULL;
-		dp->dhcpv6_len = 0;
-	}
-
-	return 1;
-}
-
-
-static int pa_dp_times_set(struct pa *pa, struct pa_dp *dp,
-		hnetd_time_t valid_until,hnetd_time_t preferred_until)
-{
-	if(valid_until == dp->valid_until &&
-				preferred_until == dp->preferred_until)
-			return 0;
-
-	dp->valid_until = valid_until;
-	dp->preferred_until = preferred_until;
-
-	L_DEBUG("Updating dp "PA_DP_L" with times (%lld, %lld)",
-			PA_DP_LA(dp), (long long)valid_until, (long long)preferred_until);
-
-	pa_schedule(pa, PA_TODO_ALL);
-
-	return 1;
-}
-
-static void pa_dp_tell_hncp(struct pa *pa,
-		struct pa_dp *dp)
-{
-	//Notify hncp iff local
-	if(dp->local && pa->fcb.updated_ldp)
-			pa->fcb.updated_ldp(&dp->prefix, /* prefix */
-								(dp->excluded_valid)?&dp->excluded:NULL,
-								(dp->iface)?dp->iface->ifname:NULL,
-								dp->valid_until, dp->preferred_until,
-								dp->dhcpv6_data, dp->dhcpv6_len,
-								pa->fcb.priv);
-}
-
-/* Creates an empty unused dp with the given prefix */
-static struct pa_dp *pa_dp_create(struct pa *pa,
-		const struct prefix *prefix,
-		const struct pa_rid *rid)
-{
-	struct pa_dp *dp;
-	if(!(dp = calloc(1, sizeof(struct pa_dp))))
-		return NULL;
-
-	dp->prefix = *prefix;
-	list_init_head(&dp->laps);
-	dp->valid_until = 0;
-	dp->preferred_until = 0;
-	dp->dhcpv6_data = NULL;
-	dp->dhcpv6_len = 0;
-	dp->iface = NULL;
-	dp->excluded_valid = false;
-	if(!rid) {
-		dp->local = 1;
-	} else {
-		dp->local = 0;
-		dp->rid = *rid;
-	}
-	dp->l = NULL;
-
-	list_add(&dp->le, &pa->dps); /* Adding dp */
-
-	L_DEBUG("Creating "PA_DP_L, PA_DP_LA(dp));
-
-	/* Rerun algo. when new dp */
-	pa_schedule(pa, PA_TODO_ALL);
-	return dp;
-}
-
-static struct pa_dp *pa_dp_goc(struct pa *pa, const struct prefix *prefix,
-		const struct pa_rid *rid)
-{
-	struct pa_dp *dp = pa_dp_get(pa, prefix, rid);
-
-	if(dp)
-		return dp;
-
-	return pa_dp_create(pa, prefix, rid);
-}
-
-static void pa_dp_destroy(struct pa *pa, struct pa_dp *dp)
-{
-	struct pa_lap *lap;
-	struct pa_lap *slap;
-	struct pa_dp *s_dp;
-	bool found;
-
-	L_DEBUG("Destroying "PA_DP_L, PA_DP_LA(dp));
-
-	/* If generated by local algorithm */
-	if(dp->l)
-		dp->l = NULL;
-
-	/* Destoy all laps attached to that dp.
-	 * If we can't reattach the lap to another dp (temporarly) */
-	list_for_each_entry_safe(lap, slap, &dp->laps, dp_le) {
-		/* Find another dp that could temporarily accept that lap */
-		found = false;
-		list_for_each_entry(s_dp, &pa->dps, le) {
-			if(s_dp != dp && prefix_contains(&s_dp->prefix, &lap->prefix)){
-				found = true;
-				break;
-			}
-		}
-		L_DEBUG("Considering "PA_LAP_L" adoption by another dp (%d)", PA_LAP_LA(lap), found);
-		if(found) {
-			pa_lap_setdp(pa, lap, s_dp);
-		} else {
-			pa_lap_destroy(pa, lap);
-		}
-	}
-
-	pa_dp_iface_assign(pa, dp, NULL);
-	pa_dp_dhcpv6_set(dp, NULL, 0);
-	pa_dp_times_set(pa, dp, 0, 0);
-
-	//Notify hncp iff local
-	pa_dp_tell_hncp(pa, dp);
-
-	//Remove that dp from database
-	list_remove(&dp->le);
-	free(dp);
-}
-
-static void pa_dp_update(struct pa *pa, struct pa_dp *dp,
-		const char *ifname,
-		const struct prefix *excluded,
-		hnetd_time_t valid_until, hnetd_time_t preferred_until,
-		const void *dhcpv6_data, size_t dhcpv6_len)
-{
-	int b1 = 0, b2 = 0;
-	struct pa_lap *lap;
-
-	if(!valid_until) {
-		pa_dp_destroy(pa, dp); /* That already tells hncp */
-	} else if((b1 |= pa_dp_times_set(pa, dp, valid_until, preferred_until)) |
-			(b2 |= pa_dp_dhcpv6_set(dp, dhcpv6_data, dhcpv6_len)) |
-			pa_dp_excluded_set(pa, dp, excluded) |
-			pa_dp_iface_assignbyname(pa, dp, ifname)) {
-		if(dp->local)
-			pa_dp_tell_hncp(pa, dp);
-
-		/* Iface needs dp info for each lap.
-		 * When a lap is modified we tell iface (iff assigned) */
-		if(b1 || b2) {
-			list_for_each_entry(lap, &dp->laps, dp_le) {
-				if(lap->assigned)
-					pa_lap_telliface(pa, lap);
-			}
-		}
-	}
-}
-
-static void pa_dp_cleanmaybe(struct pa *pa, struct pa_dp *dp,
-		hnetd_time_t now)
-{
-	if(now >= dp->valid_until)
-		pa_dp_destroy(pa, dp);
-}
-
-/**************************************************************/
-/***************** Local prefixes mngmt ***********************/
-/**************************************************************/
-
-static struct pa_iface *pa_iface_get_internal(struct pa *pa)
-{
-	struct pa_iface *iface;
-	list_for_each_entry(iface, &pa->ifaces, le) {
-		if(iface->internal)
-			return iface;
-	}
-	return NULL;
-}
-
-static struct pa_dp *pa_dp_get_globalv6(struct pa *pa)
-{
-	struct pa_dp *dp;
-	list_for_each_entry(dp, &pa->dps, le) {
-		if(!prefix_is_ipv4(&dp->prefix) && !prefix_is_ipv6_ula(&dp->prefix))
-			return dp;
-	}
-	return NULL;
-}
-
-static void pa_local_elem_destroy(struct pa *pa, struct pa_local_elem *elem)
-{
-	if(elem->dp) {
-		pa_dp_update(pa, elem->dp, NULL, NULL, 0, 0, NULL, 0);
-		elem->dp = NULL;
-	}
-}
-
-static uint8_t pa_local_ula_get_status(struct pa *pa,
-		__attribute__((unused))struct pa_local_elem *elem)
-{
-	if(!pa->conf.use_ula || !pa_iface_get_internal(pa) ||
-			(pa->conf.no_ula_if_glb_ipv6 && pa_dp_get_globalv6(pa)))
-		return 0;
-
-	struct pa_dp *dp, *best_dp = NULL;
-	list_for_each_entry(dp, &pa->dps, le) {
-		if(prefix_is_ipv6_ula(&dp->prefix) &&
-				(!best_dp || PA_RIDCMP(&dp->rid, &best_dp->rid) > 0))
-			best_dp = dp;
-	}
-
-	if(best_dp && PA_RIDCMP(&best_dp->rid, &pa->rid) > 0)
-		return 0;
-
-	bool highest = pa_has_global_highest_rid(pa);
-
-	uint8_t status = PA_LOCAL_CAN_KEEP;
-	if(!best_dp && highest)
-		status |= PA_LOCAL_CAN_CREATE;
-
-	return status;
-}
-
-static void pa_local_ula_create(struct pa *pa, struct pa_local_elem *elem)
-{
-	const struct prefix *p = NULL;
-	struct prefix pr, p0;
-
-	if(pa->conf.use_random_ula) {
-		if(pa->conf.storage) {
-			p = pa_store_ula_get(pa->conf.storage);
-		}
-		if(!p) {
-			/* Generate a new one */
-			p0.plen = 0;
-			prefix_random(&p0, &pr, pa->conf.random_ula_plen);
-			pr.prefix.s6_addr[0] = 0xFD;
-			p = &pr;
-			if(pa->conf.storage) /* Saving the chosen ula */
-				pa_store_ula_set(pa->conf.storage, p);
-		}
-	} else {
-		p = &pa->conf.ula_prefix;
-	}
-
-	elem->dp = pa_dp_create(pa, p, NULL);
-	elem->dp->l = elem;
-}
-
-static hnetd_time_t pa_local_ula_update(struct pa *pa, struct pa_local_elem *elem, hnetd_time_t now)
-{
-	pa_dp_update(pa, elem->dp, NULL, NULL,
-			now + pa->conf.local_valid_lifetime,
-			now + pa->conf.local_preferred_lifetime,
-			NULL, 0);
-	return elem->dp->valid_until - pa->conf.local_update_delay;
-}
-
-static uint8_t pa_local_ipv4_get_status(struct pa *pa,
-		__attribute__((unused))struct pa_local_elem *elem)
-{
-	if(!pa->conf.use_ipv4 || !pa_iface_get_internal(pa) ||
-			!pa->ipv4.available ||
-			(pa->conf.no_ipv4_if_glb_ipv6 && pa_dp_get_globalv6(pa)))
-		return 0;
-
-	struct pa_dp *dp, *best_dp = NULL;
-	list_for_each_entry(dp, &pa->dps, le) {
-		if(prefix_is_ipv4(&dp->prefix) && !best_dp->local &&
-				(!best_dp || PA_RIDCMP(&dp->rid, &best_dp->rid) > 0))
-			best_dp = dp;
-	}
-
-	if(best_dp && PA_RIDCMP(&best_dp->rid, &pa->rid) > 0)
-		return 0;
-
-	if(best_dp)
-		return PA_LOCAL_CAN_KEEP;
-
-	return PA_LOCAL_CAN_KEEP & PA_LOCAL_CAN_CREATE;
-}
-
-static void pa_local_ipv4_create(struct pa *pa, struct pa_local_elem *elem)
-{
-	elem->dp = pa_dp_create(pa, &pa->conf.v4_prefix, NULL);
-	elem->dp->l = elem;
-}
-
-static hnetd_time_t pa_local_ipv4_update(struct pa *pa, struct pa_local_elem *elem, hnetd_time_t now)
-{
-	pa_dp_update(pa, elem->dp, NULL, NULL,
-			now + pa->conf.local_valid_lifetime,
-			now + pa->conf.local_preferred_lifetime,
-			pa->ipv4.dhcp_data, pa->ipv4.dhcp_len);
-	return elem->dp->valid_until - pa->conf.local_update_delay;
-}
-
-/* Generic function for IPv4 and ULA generation */
-static void pa_local_algo(struct pa *pa, hnetd_time_t now, struct pa_local_elem *elem)
-{
-	uint8_t status = (elem->get_status)?elem->get_status(pa, elem):0;
-
-	if(!status)
-		goto destroy;
-
-	if(elem->dp) {
-		if(!(status & PA_LOCAL_CAN_KEEP)) {
-			goto destroy;
-		} else if (elem->timeout <= now) {
-			elem->timeout = elem->update(pa, elem, now);
-		}
-	} else if (status & PA_LOCAL_CAN_CREATE) {
-		if(!elem->create_start) {
-			elem->create_start = now;
-			elem->timeout = now + PA_LOCAL_DELAY(pa->conf.flooding_delay);
-		} else if (now >= elem->create_start + PA_LOCAL_DELAY(pa->conf.flooding_delay)) {
-			elem->create(pa, elem);
-			elem->create_start = 0;
-			elem->timeout = elem->update(pa, elem, now);
-		}
-	} else {
-		elem->timeout = 0;
-	}
-	return;
-
-destroy:
-	pa_local_elem_destroy(pa, elem);
-	elem->create_start = 0;
-	elem->timeout = 0;
-	return;
-}
-
-static void pa_local_update_timeout(struct pa *pa, hnetd_time_t now) {
-	hnetd_time_t next = 0;
-
-	if(pa->local.ula.timeout)
-		next = pa->local.ula.timeout;
-
-	if(pa->local.ipv4.timeout && (!next || next > pa->local.ipv4.timeout))
-		next = pa->local.ipv4.timeout;
-
-	if(next != pa->local.current_timeout) {
-		L_DEBUG("Scheduling local timeout");
-		pa->local.current_timeout = next;
-		pa_uloop_set(&pa->local.timeout, now, next);
-	}
-}
-
-static void pa_local_do(struct pa *pa, hnetd_time_t now)
-{
-	pa_local_algo(pa, now, &pa->local.ula);
-	pa_local_algo(pa, now, &pa->local.ipv4);
-	pa_local_update_timeout(pa, now);
-}
-
-static void pa_local_timeout_cb(struct uloop_timeout *to)
-{
-	struct pa *pa = container_of(to, struct pa, local.timeout);
-	pa->todo_flags |= PA_TODO_ALL;
-	pa->local.current_timeout = 0;
-	pa_do(pa);
-}
-
-static void pa_local_init(struct pa_local *local)
-{
-	local->timeout = (struct uloop_timeout) { .cb = pa_local_timeout_cb };
-	local->current_timeout = 0;
-
-	local->ula.dp = NULL;
-	local->ula.timeout = 0;
-	local->ula.create_start = 0;
-	local->ula.get_status = pa_local_ula_get_status;
-	local->ula.create = pa_local_ula_create;
-	local->ula.update = pa_local_ula_update;
-
-	local->ipv4.dp = NULL;
-	local->ipv4.timeout = 0;
-	local->ipv4.create_start = 0;
-	local->ipv4.get_status = pa_local_ipv4_get_status;
-	local->ipv4.create = pa_local_ipv4_create;
-	local->ipv4.update = pa_local_ipv4_update;
-}
-
-static void pa_local_term(struct pa *pa)
-{
-	pa_local_elem_destroy(pa, &pa->local.ula);
-	pa_local_elem_destroy(pa, &pa->local.ipv4);
-
-	if(pa->local.timeout.pending)
-		uloop_timeout_cancel(&pa->local.timeout);
-
-	pa->local.current_timeout = 0;
-}
-
-/**************************************************************/
-/********************* PA algorithm ***************************/
-/**************************************************************/
-
-/* Check whether a foreign assignment exists on a link different than iface
- * with a higher or equal router id. */
-static bool pa_prefix_checkcollision(struct pa *pa, const struct prefix *prefix,
-		struct pa_iface *exclude_iface, struct pa_rid *rid,
-		bool check_foreign, bool check_local)
-{
-	struct pa_eap *eap;
-	struct pa_eap *lap;
-
-	if(check_foreign) {
-		avl_for_each_element(&pa->eaps, eap, avl_node) {
-			if((!exclude_iface || eap->iface != exclude_iface) &&
-					prefix_contains(&eap->prefix, prefix) &&
-					(!rid ||  PA_RIDCMP(&eap->rid, rid) > 0))
-				return true;
-		}
-	}
-
-	if(check_local) {
-		avl_for_each_element(&pa->laps, lap, avl_node) {
-			if((!exclude_iface || lap->iface != exclude_iface) &&
-					prefix_contains(&lap->prefix, prefix) &&
-					(!rid || PA_RIDCMP(&pa->rid, rid) > 0))
-				return true;
-		}
-	}
-
-	return false;
-}
-
-static int pa_get_newprefix_random(struct pa *pa,
-		__attribute__((unused))struct pa_iface *iface,
-		struct pa_dp *dp, struct prefix *new_prefix) {
-
-	int res;
-	bool looped;
-	uint32_t rounds, i;
-	uint8_t plen;
-
-	if(dp->prefix.plen <= 64) {
-		plen = 64;
-	} else if (dp->prefix.plen == 104) { //IPv4
-		plen = 120;
-	} else {
-		L_WARN("Delegated prefix length (%d) not supported", dp->prefix.plen);
-		return -1;
-	}
-
-	/* Excluded contains the whole prefix */
-	if(dp->excluded_valid && prefix_contains(&dp->excluded, &dp->prefix)) {
-		L_WARN("Excluded prefix %s contains the "PA_DP_L, PREFIX_REPR(&dp->excluded), PA_DP_LA(dp));
-		return -1;
-	}
-
-	/* The router first choose a random prefix. Then it iterates over all
-	 * the next prefixes, with a limit of PA_PREFIX_SEARCH_MAX_ROUNDS iterations.
-	 * When the chosen prefix is in excluded, it jumps to the end of the exclusion domain. */
-	if(plen - dp->prefix.plen >= 32 || (1 << (plen - dp->prefix.plen)) >= PA_PREFIX_SEARCH_MAX_ROUNDS) {
-		rounds = PA_PREFIX_SEARCH_MAX_ROUNDS;
-	} else {
-		rounds = (1 << (plen - dp->prefix.plen));
-	}
-
-	looped = false;
-
-	/* Use of prefix_random here isn't really wise; if prefix storage
-	 * is not available, results are quite bad if e.g. dp is removed
-	 * and then added again. So, we do something else.. But we're
-	 * leaving the random prefix as non-default option (for testing
-	 * the retry logic among other things). */
-	if (pa->conf.random_assigned_prefixes) {
-		prefix_random(&dp->prefix, new_prefix, plen);
-	}
-	else {
-		md5_ctx_t ctx;
-		md5_begin(&ctx);
-		md5_hash(iface->ifname, strlen(iface->ifname), &ctx);
-		md5_hash(&pa->rid, sizeof(pa->rid), &ctx);
-		md5_end(&new_prefix->prefix, &ctx);
-		bmemcpy(&new_prefix->prefix, &dp->prefix, 0, dp->prefix.plen);
-		new_prefix->plen = plen;
-	}
-	for(i=0; i<rounds; i++) {
-		if(dp->excluded_valid && prefix_contains(&dp->excluded, new_prefix)) {
-			L_DEBUG("Skipping excluded prefixes");
-			prefix_last(new_prefix, new_prefix, dp->excluded.plen);
-		} else if (!pa_prefix_checkcollision(pa, new_prefix, NULL, NULL, true, true)) {
-			return 0;
-		}
-
-		L_DEBUG("Prefix %s can't be used", PREFIX_REPR(new_prefix));
-
-		if((res = prefix_increment(new_prefix, new_prefix, dp->prefix.plen)) == -1)
-			return -1;
-
-		if(res) {
-			if(looped)
-				return -1;
-			looped = true;
-		}
-	}
-
-	return -1;
-}
-
-static void pa_storage_pushprefix(struct pa *pa, struct pa_iface *iface,
-		const struct prefix *prefix)
-{
-	if(pa->conf.storage)
-		pa_store_prefix_add(pa->conf.storage, iface->ifname, prefix);
-}
-
-struct pa_storage_match_priv {
-	struct pa *pa;
-	struct pa_dp *dp;
-};
-
-static int pa_store_match(const struct prefix *p,
-		__attribute__((unused))const char *ifname,  void *priv)
-{
-	struct pa_storage_match_priv *pr = (struct pa_storage_match_priv *)priv;
-
-	if(prefix_contains(&pr->dp->prefix, p) &&
-			!pa_prefix_checkcollision(pr->pa, p, NULL, NULL, true, true))
-		return 1;
-
-	return 0;
-}
-
-static int pa_storage_getprefix(struct pa *pa, struct pa_iface *iface,
-		struct pa_dp *dp, struct prefix *new_prefix) {
-	const struct prefix *p;
-	struct pa_storage_match_priv priv;
-
-	if(!pa->conf.storage)
-		return -1;
-
-	priv.pa = pa;
-	priv.dp = dp;
-
-	if((p = pa_store_prefix_find(pa->conf.storage, iface->ifname, pa_store_match, &priv))) {
-		*new_prefix = *p;
-		return 0;
-	}
-
-	return -1;
-}
-
-/* Executes pa algorithm */
-static void pa_do(struct pa *pa)
-{
-	hnetd_time_t now, timeout;
-	struct pa_iface *iface, *s_iface;
-	struct pa_dp *dp, *s_dp;
-	struct pa_lap *lap, *s_lap;
-	struct pa_eap *eap, *s_eap;
-	struct prefix *prefix;
-	struct prefix new_prefix;
-	bool found, own, link_highest_rid, wait_for_neigh;
-
-	now = hnetd_time();
-
-	L_DEBUG("Running prefix assignment algorithm");
-
-	if(!pa->todo_flags) {
-		L_DEBUG("Nothing to do");
-		return;
-	}
-
-	/* This is at the beginning because any modification
-	 * to laps should make the algorithm run again */
-	pa->scheduled = false;
-	pa->todo_flags = 0;
-
-	/* Clean interfaces that should be destroyed
-	 * (external with no eaps)*/
-	list_for_each_entry_safe(iface, s_iface, &pa->ifaces, le) {
-		pa_iface_cleanmaybe(pa, iface);
-	}
-
-	/* Clean dps that are outdated */
-	list_for_each_entry_safe(dp, s_dp, &pa->dps, le) {
-		pa_dp_cleanmaybe(pa, dp, now);
-	}
-
-	/* Get next dp timeout */
-	timeout = 0;
-	list_for_each_entry(dp, &pa->dps, le) {
-		if(!timeout || timeout < dp->valid_until) {
-			timeout = dp->valid_until;
-		}
-	}
-	if(timeout != pa->pa_dp_when) {
-		pa->pa_dp_when = timeout;
-		pa_uloop_set(&pa->pa_dp_timeout, now, timeout);
-	}
-
-	/* IPv6 ULA and IPv4 local prefixes */
-	pa_local_do(pa, now);
-
-	/* Mark all laps as invalid */
-	avl_for_each_element(&pa->laps, lap, avl_node) {
-		lap->invalid = true;
-	}
-
-	/* Go through all internal ifaces */
-	list_for_each_entry(iface, &pa->ifaces, le) {
-		/* SHOULD NOT DELETE IFACE HERE */
-		if(!iface->internal)
-			continue;
-
-		/* Go through all dps */
-		list_for_each_entry(dp, &pa->dps, le) {
-			L_DEBUG("Considering "PA_DP_L" on "PA_IF_L,
-					PA_DP_LA(dp), PA_IF_LA(iface));
-
-			/* Check if the dp doesn't contain another smaller dp */
-			found = false;
-			list_for_each_entry(s_dp, &pa->dps, le) {
-				if(dp->prefix.plen > s_dp->prefix.plen &&
-						prefix_contains(&dp->prefix, &s_dp->prefix)) {
-					found = true;
-					break;
-				}
-			}
-
-			/* TODO: Maybe we need to prevent ULA/IPv4 prefixes that do not
-			 have priority (Depends if we trust other hosts).*/
-
-			/* Only use smaller dps
-			 * Laps that are not in smaller dps will
-			 * be removed due to invalid-labelling */
-			if(found)
-				continue;
-
-			/* See whether we have a lap for this
-			 * iface/dp pair */
-			lap = NULL;
-			list_for_each_entry(s_lap, &iface->laps, if_le) {
-				/* Prefix ownership is not important here. */
-				if(prefix_contains(&dp->prefix, &s_lap->prefix)) {
-					lap = s_lap;
-					/* lap is attached to a dp.
-					 * This dp will be updated when
-					 * lap->invalid is set to false (if it does) */
-					break;
-				}
-			}
-
-			if(lap) { L_DEBUG(PA_LAP_L" found on "PA_IF_L, PA_LAP_LA(lap), PA_IF_LA(iface)); }
-
-			/* See whether someone else made an assignment
-			 * on that same link. Keep the highest rid. */
-			eap = NULL;
-			list_for_each_entry(s_eap, &iface->eaps, if_le) {
-				if(prefix_contains(&dp->prefix, &s_eap->prefix) &&
-						(!eap || PA_RIDCMP(&s_eap->rid, &eap->rid) > 0 )) {
-					eap = s_eap;
-				}
-			}
-
-			if(eap) { L_DEBUG(PA_EAP_L" found on "PA_IF_L, PA_EAP_LA(eap), PA_IF_LA(iface)); }
-
-			/* See whether we have highest router id on that link */
-			link_highest_rid = true;
-			list_for_each_entry(s_eap, &iface->eaps, if_le) {
-				if(PA_RIDCMP(&s_eap->rid, &pa->rid) > 0) {
-					link_highest_rid = false;
-					break;
-				}
-			}
-
-
-			/* See if someone overrides our assignment */
-			if(lap && eap && PA_RIDCMP(&eap->rid, &pa->rid) > 0) {
-				if(prefix_cmp(&lap->prefix, &eap->prefix)) {
-					/* Guy with higher id floods a different prefix */
-					pa_lap_destroy(pa, lap);
-					lap = NULL;
-				} else if(lap->own) {
-					/* We agree on the prefix, but the other guy has higher
-					 * prefix. So stop owning it.
-					 * Note: Important the pa_lap_set_flooding is called later on */
-					lap->own = false;
-				}
-			}
-
-			if(lap && lap->own &&
-					pa_prefix_checkcollision(pa, &lap->prefix, iface, &pa->rid, true, false)) {
-				/* This is case i. of algorithm
-				 * We have an assignment but we need to check for collisions
-				 * on other links. */
-				pa_lap_destroy(pa, lap);
-				lap = NULL;
-			}
-
-			if(!lap) {
-				/* This is step 6 of the algorithm
-				 * Assignment generation. */
-
-				prefix = NULL;
-
-				wait_for_neigh = false;
-				if(eap) {
-					/* Let's try to use that guy's eap.
-					 * But only if its valid against all other links
-					 * assignments. */
-					if(!pa_prefix_checkcollision(pa, &eap->prefix, iface, &eap->rid,
-							true, true)) {
-						L_DEBUG("Choosing "PA_EAP_L" from neighbor ", PA_EAP_LA(eap));
-						prefix = &eap->prefix;
-#if PA_ALGO == PA_ALGO_ARKKO
-						own = false; /* The other guy owns it */
-#elif PA_ALGO == PA_ALGO_PFISTER
-						/* If we do dhcp and we have highest link id
-						 * we claim ownership of all prefixes so that
-						 * it converges to a single owner per link. */
-						own = (link_highest_rid && iface->designated);
-#endif
-					} else {
-						/* We detected a collision, but just silently ignore it */
-#if PA_ALGO == PA_ALGO_ARKKO
-						wait_for_neigh = true;
-#elif PA_ALGO == PA_ALGO_PFISTER
-						wait_for_neigh = !iface->designated;
-#endif
-					}
-				}
-
-				if(!prefix && link_highest_rid && !wait_for_neigh) {
-					/* Let's choose a prefix for our own assignment */
-					if(!pa_storage_getprefix(pa, iface, dp, &new_prefix)) {
-						/* Got one from stable storage */
-						L_DEBUG("Got prefix from storage %s", PREFIX_REPR(&new_prefix));
-						prefix = &new_prefix;
-						own = true;
-					} else if(!pa_get_newprefix_random(pa, iface, dp, &new_prefix)) {
-						/* Got one from random choice */
-						L_DEBUG("Created random prefix %s", PREFIX_REPR(&new_prefix));
-						prefix = &new_prefix;
-						own = true;
-					}
-				}
-
-				if(prefix) {
-					/* We can make an assignment. */
-					lap = pa_lap_create(pa, prefix, iface, dp);
-					lap->own = own; /* Important to know whether we are owner. */
-				} else if (link_highest_rid && !wait_for_neigh) {
-					L_WARN("Could not generate a prefix for interface %s", iface->ifname);
-				}
-			}
-
-			/* Check iface assignment and flooding */
-			if(lap) {
-
-				/* If nobody else is advertising the prefix
-				 * anymore, we need to become owner of it. */
-				if(!lap->own) {
-					eap = NULL;
-					list_for_each_entry(s_eap, &iface->eaps, if_le) {
-						if(!prefix_cmp(&lap->prefix, &s_eap->prefix)) {
-							eap = s_eap;
-						}
-					}
-					if(!eap)
-						lap->own = true;
-				}
-
-				lap->invalid = false;
-				pa_lap_setdp(pa, lap, dp);
-				pa_lap_setflood(pa, lap, lap->own); /* No delayed flooding for now */
-
-				timeout = now + PA_ASSIGN_DELAY(pa->conf.flooding_delay);
-				pa_lap_setassign_delayed(lap, timeout, now, true,
-							PA_DF_NOT_IF_LATER_AND_EQUAL);
-
-			}
-
-		}
-
-	}
-
-	/* Clean invalid laps */
-	avl_for_each_element_safe(&pa->laps, lap, avl_node, s_lap) {
-		if(lap->invalid)
-			pa_lap_destroy(pa, lap);
-	}
-
-	/* Do interface ownership check */
-	list_for_each_entry(iface, &pa->ifaces, le) {
-		if(!iface->internal)
-				continue;
-
-		/* An interface is designated iff there are no eap,
-		 * or if it is advertising at least noe lap and all eaps
-		 * have lower rids. */
-		if(list_is_empty(&iface->eaps)) {
-			iface->designated = true;
-		} else {
-			iface->designated = false;
-			/* TODO: Do dhcp only if a owned prefix is actualy assigned ? (or iface can take care of that) */
-			list_for_each_entry(lap, &iface->laps, if_le) {
-				if(lap->own) {
-					iface->designated = true;
-					break;
-				}
-			}
-
-			if(iface->designated) {
-				list_for_each_entry(eap, &iface->eaps, if_le) {
-					if(PA_RIDCMP(&eap->rid, &pa->rid) > 0 ) {
-						iface->designated = false;
-						break;
-					}
-				}
-			}
-		}
-		pa_iface_set_do_dhcp(pa, iface, iface->designated && !list_is_empty(&iface->laps));
-	}
-}
-
-static void pa_dp_do_uloop(struct uloop_timeout *t)
-{
-	struct pa *pa = container_of(t, struct pa, pa_dp_timeout);
-	pa->todo_flags |= PA_TODO_ALL; //TODO: DP only
-	pa_do(pa);
-}
-
-static void pa_do_uloop(struct uloop_timeout *t)
-{
-	struct pa *pa = container_of(t, struct pa, pa_short_timeout);
-	pa_do(pa);
-}
-
-
-/**************************************************************/
-/********************* hncp interface **************************/
-/**************************************************************/
-
-void pa_set_rid(pa_t pa, const struct pa_rid *rid)
-{
-	if(!PA_RIDCMP(&pa->rid, rid))
-		return;
-
-	L_NOTICE("Setting router id to "PA_RID_L, PA_RID_LA(rid));
-	pa->rid = *rid;
-	pa_schedule(pa, PA_TODO_ALL);
-}
-
-/* Called by hncp when it wants to update an eap */
-int pa_update_eap(pa_t pa, const struct prefix *prefix,
-		const struct pa_rid *rid,
-		const char *ifname, bool to_delete)
-{
-	struct pa_eap *eap;
-
-	if(!(eap = pa_eap_goc(pa, prefix, ifname, rid)))
-		return -1;
-
-	pa_eap_update(pa, eap, to_delete);
-	return 0;
-}
-
-int pa_update_edp(pa_t pa, const struct prefix *prefix,
-		const struct pa_rid *rid,
-		const struct prefix *excluded,
-		hnetd_time_t valid_until, hnetd_time_t preferred_until,
-		const void *dhcpv6_data, size_t dhcpv6_len)
-{
-	struct pa_dp *dp;
-
-	if(!rid) /* Do not accept local dps */
-		return -1;
-
-	if(!(dp = pa_dp_goc(pa, prefix, rid)))
-		return -1;
-
-	if(valid_until < 0)
-		valid_until = 0;
-
-	pa_dp_update(pa, dp, NULL, excluded,
-			valid_until, preferred_until,
-			dhcpv6_data, dhcpv6_len);
-	return 0;
-}
-
-
-/**************************************************************/
-/********************* iface callbacks ************************/
-/**************************************************************/
-
-static void pa_ifu_ipv4(struct iface_user *u, const char *available,
-		const void *dhcp_data, size_t dhcp_len)
-{
-	/* Tells when IPv4 connectivity is available. */
-	struct pa *pa = container_of(u, struct pa, ifu);
-	void *new_dhcp = NULL;
-	hnetd_time_t now;
-
-	bool changed = false;
-	if(pa->ipv4.available != available) {
-		pa->ipv4.available = available;
-		changed = true;
-	}
-
-	if(dhcp_data && pa->ipv4.dhcp_data && dhcp_len == pa->ipv4.dhcp_len &&
-			!memcmp(dhcp_data, pa->ipv4.dhcp_data, dhcp_len))
-		goto update;
-
-	if(!dhcp_data && !pa->ipv4.dhcp_data)
-		goto update;
-
-	changed = true;
-	if(dhcp_data && dhcp_len) {
-		new_dhcp = malloc(dhcp_len);
-		if(!new_dhcp) {
-			/* In case of malloc error, do not do IPv4 */
-			pa->ipv4.available = false;
-			goto update;
-		}
-		memcpy(new_dhcp, dhcp_data, dhcp_len);
-	}
-
-	if(pa->ipv4.dhcp_data) {
-		free(pa->ipv4.dhcp_data);
-	}
-
-	pa->ipv4.dhcp_data = new_dhcp;
-	pa->ipv4.dhcp_len = (new_dhcp)?dhcp_len:0;
-
-update:
-	if(changed) {
-		pa->local.ipv4.timeout = 0; /* This is to force update */
-		now = hnetd_time();
-		pa_local_algo(pa, now, &pa->local.ipv4);
-		pa_local_update_timeout(pa, now);
-	}
-}
-
-static void pa_ifu_intiface(struct iface_user *u,
-		const char *ifname, bool enabled)
-{
-	struct pa *pa = container_of(u, struct pa, ifu);
-	struct pa_iface *iface;
-
-	iface = pa_iface_goc(pa, ifname);
-
-	if(!iface)
-		return;
-
-	L_DEBUG("pa_ifu_intiface %s=%s", ifname, enabled ? "enabled" : "disabled");
-
-	pa_iface_set_internal(pa, iface, enabled);
-}
-
-static void pa_ifu_pd(struct iface_user *u, const char *ifname,
-		const struct prefix *prefix, const struct prefix *excluded,
-		hnetd_time_t valid_until, hnetd_time_t preferred_until,
-		const void *dhcpv6_data, size_t dhcpv6_len)
-{
-	struct pa *pa = container_of(u, struct pa, ifu);
-
-	/* Null because local */
-	struct pa_dp *dp = pa_dp_goc(pa, prefix, NULL);
-
-	if(!dp)
-		return;
-
-	L_DEBUG("pa_ifu_pd @%s %s %lld/%lld", ifname,
-			PREFIX_REPR(prefix),
-			(long long)valid_until, (long long)preferred_until);
-
-	if(valid_until < 0)
-		valid_until = 0;
-
-	pa_dp_update(pa, dp, ifname, excluded,
-		valid_until, preferred_until,
-		dhcpv6_data, dhcpv6_len);
-}
-
-/**************************************************************/
-/********************* main management ************************/
-/**************************************************************/
-
-int pa_set_conf(pa_t pa, const struct pa_conf *conf)
-{
-	if(conf->use_ula && !conf->use_random_ula &&
-			!prefix_is_ipv6_ula(&conf->ula_prefix))
-		return -1;
-
-	pa->conf = *conf;
-	return 0;
-}
-
-pa_t pa_create(const struct pa_conf *conf)
-{
-	struct pa *pa;
-
-	if(!(pa = malloc(sizeof(struct pa))))
-		return NULL;
-
-	avl_init(&pa->eaps, pa_avl_prefix_cmp, true, NULL);
-	avl_init(&pa->laps, pa_avl_prefix_cmp, false, NULL);
-	list_init_head(&pa->dps);
-	list_init_head(&pa->ifaces);
-
-	pa->started = false;
-	pa->todo_flags = 0;
-	pa->scheduled = false;
-
-	pa->ifu.cb_intiface = pa_ifu_intiface;
-	pa->ifu.cb_prefix = pa_ifu_pd;
-	pa->ifu.cb_extdata = NULL; //TODO ?
-	pa->ifu.cb_ext4data = pa_ifu_ipv4;
-
-	pa->pa_short_timeout = (struct uloop_timeout) { .cb = pa_do_uloop };
-	pa->pa_dp_when = 0;
-	pa->pa_dp_timeout = (struct uloop_timeout) { .cb = pa_dp_do_uloop };
-	pa->rid = (struct pa_rid) {.id = {} };
-
-	pa->ipv4.available = false;
-
-	if(pa_set_conf(pa, conf)) {
-		free(pa);
-		return NULL;
-	}
-
-	pa_local_init(&pa->local);
-
-	L_NOTICE("New pa structure created");
-	/* Don't schedule PA here because no iface or dp yet... */
-
-	return pa;
-}
-
-int pa_start(pa_t pa)
-{
-	if(pa->started)
-		return -1;
-
-	pa->started = true;
-	/* Starts the pa if there is things to do */
-	pa_schedule(pa, 0);
-
-	/* Register to iface */
-	iface_register_user(&pa->ifu);
-
-	L_NOTICE("Pa structure started");
-	return 0;
-}
-
-void pa_destroy(pa_t pa)
-{
-	struct pa_iface *iface;
-	struct pa_dp *dp;
-	struct pa_eap *eap;
-	struct pa_eap *seap;
-
-	/* Uninit local assignments */
-	pa_local_term(pa);
-
-	/* Unregister everywhere */
-	iface_unregister_user(&pa->ifu);
-
-	/* Destroy all interfaces
-	 * This will also delete all laps */
-	while(!list_empty(&pa->ifaces)) {
-		iface = list_first_entry(&pa->ifaces, struct pa_iface, le);
-		pa_iface_destroy(pa, iface);
-	}
-
-	/* Destroy all dps */
-	while(!list_empty(&pa->dps)) {
-		dp = list_first_entry(&pa->dps, struct pa_dp, le);
-		pa_dp_destroy(pa, dp);
-	}
-
-	/* Destroy all eaps */
-	avl_for_each_element_safe(&pa->eaps, eap, avl_node, seap) {
-		pa_eap_destroy(pa, eap);
-	}
-
-	if(pa->pa_short_timeout.pending)
-		uloop_timeout_cancel(&pa->pa_short_timeout);
-
-	if(pa->pa_dp_timeout.pending)
-		uloop_timeout_cancel(&pa->pa_dp_timeout);
-
-	L_NOTICE("Pa structure destroyed");
-	free(pa);
->>>>>>> 36fe7088
 }