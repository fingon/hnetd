--- conflicted
+++ resolved
@@ -29,6 +29,7 @@
 #include "prefix_utils.h"
 #include "hncp_dump.h"
 #include "dncp_trust.h"
+#include "hncp_pa.h"
 
 static char backend[] = "/usr/sbin/hnetd-backend";
 static const char *hnetd_pd_socket = NULL;
@@ -38,6 +39,7 @@
 static const char *ipcpath = "/var/run/hnetd.sock";
 static const char *ipcpath_client = "/var/run/hnetd-client%d.sock";
 static dncp hncp = NULL;
+static hncp_pa hncp_pa_p = NULL;
 static struct platform_rpc_method *hnet_rpc_methods[PLATFORM_RPC_MAX];
 static size_t rpc_methods_cnt = 0;
 
@@ -46,13 +48,10 @@
 	pid_t dhcpv6;
 };
 
-<<<<<<< HEAD
-int platform_init(__unused dncp hncp, __unused hncp_pa pa, const char *pd_socket)
-=======
-int platform_init(dncp hncp_in, __unused struct pa_data *data, const char *pd_socket)
->>>>>>> 149d62c6
+int platform_init(dncp hncp_in, hncp_pa pa, const char *pd_socket)
 {
 	hncp = hncp_in;
+	hncp_pa_p = pa;
 	hnetd_pd_socket = pd_socket;
 
 	unlink(ipcpath);
@@ -694,6 +693,7 @@
 			struct iface *iface = iface_create(ifname, tb[OPT_HANDLE] == NULL ? NULL :
 					blobmsg_get_string(tb[OPT_HANDLE]), flags);
 
+			hncp_pa_conf_iface_update(hncp_pa_p, iface->ifname);
 			if (iface && tb[OPT_PREFIX]) {
 				struct blob_attr *k;
 				unsigned rem;
@@ -701,8 +701,8 @@
 				blobmsg_for_each_attr(k, tb[OPT_PREFIX], rem) {
 					struct prefix p;
 					if (blobmsg_type(k) == BLOBMSG_TYPE_STRING &&
-							prefix_pton(blobmsg_get_string(k), &p) == 1)
-						iface_add_chosen_prefix(iface, &p);
+							prefix_pton(blobmsg_get_string(k), &p.prefix, &p.plen) == 1)
+						hncp_pa_conf_prefix(hncp_pa_p, iface->ifname, &p, 0);
 				}
 			}
 
@@ -710,7 +710,7 @@
 			if (iface && tb[OPT_LINK_ID] && sscanf(
 						blobmsg_get_string(tb[OPT_LINK_ID]),
 						"%x/%u", &link_id, &link_mask) >= 1)
-					iface_set_link_id(iface, link_id, link_mask);
+					hncp_pa_conf_set_link_id(hncp_pa_p, iface->ifname, link_id, link_mask);
 
 			if (iface && tb[OPT_IFACE_ID]) {
 				struct blob_attr *k;
@@ -721,7 +721,8 @@
 						char astr[55], fstr[55];
 						struct prefix filter, addr;
 						int res = sscanf(blobmsg_get_string(k), "%54s %54s", astr, fstr);
-						if(res <= 0 || !prefix_pton(astr, &addr) || (res > 1 && !prefix_pton(fstr, &filter))) {
+						if(res <= 0 || !prefix_pton(astr, &addr.prefix, &addr.plen) ||
+								(res > 1 && !prefix_pton(fstr, &filter.prefix, &filter.plen))) {
 							L_ERR("Incorrect iface_id syntax %s", blobmsg_get_string(k));
 							continue;
 						}
@@ -729,7 +730,8 @@
 							addr.plen = 64;
 						if(res == 1)
 							filter.plen = 0;
-						iface_add_addrconf(iface, &addr.prefix, 128 - addr.plen, &filter);
+						hncp_pa_conf_address(hncp_pa_p, iface->ifname,
+								&addr.prefix, 128 - addr.plen, &filter, 0);
 					}
 				}
 			}
@@ -738,15 +740,17 @@
 			if(iface && tb[OPT_IP6_PLEN]
 				       && sscanf(blobmsg_get_string(tb[OPT_IP6_PLEN]), "%u", &ip6_plen) == 1
 				       && ip6_plen <= 128) {
-				iface->ip6_plen = ip6_plen;
+				hncp_pa_conf_set_ip6_plen(hncp_pa_p, iface->ifname, ip6_plen);
 			}
 
 			unsigned ip4_plen;
 			if(iface && tb[OPT_IP4_PLEN]
 				       && sscanf(blobmsg_get_string(tb[OPT_IP4_PLEN]), "%u", &ip4_plen) == 1
 				       && ip4_plen <= 128) {
-				iface->ip4_plen = ip4_plen;
-			}
+				hncp_pa_conf_set_ip4_plen(hncp_pa_p, iface->ifname, ip4_plen);
+			}
+
+			hncp_pa_conf_iface_flush(hncp_pa_p, iface->ifname); //Stop HNCP_PA UPDATE
 
 			dncp_link_conf conf;
 			if(c && tb[OPT_KEEPALIVE_INTERVAL] && (conf = dncp_if_find_conf_by_name(hncp, c->ifname))) {
@@ -816,11 +820,11 @@
 				blobmsg_parse(ipc_prefix_policy, PREFIX_MAX, tb,
 						blobmsg_data(k), blobmsg_data_len(k));
 
-				if (!tb[PREFIX_ADDRESS] || !prefix_pton(blobmsg_get_string(tb[PREFIX_ADDRESS]), &addr))
+				if (!tb[PREFIX_ADDRESS] || !prefix_pton(blobmsg_get_string(tb[PREFIX_ADDRESS]), &addr.prefix, &addr.plen))
 					continue;
 
 				if (tb[PREFIX_EXCLUDED])
-					prefix_pton(blobmsg_get_string(tb[PREFIX_EXCLUDED]), &ex);
+					prefix_pton(blobmsg_get_string(tb[PREFIX_EXCLUDED]), &ex.prefix, &ex.plen);
 
 				if (tb[PREFIX_PREFERRED])
 					preferred = now + blobmsg_get_u32(tb[PREFIX_PREFERRED]) * HNETD_TIME_PER_SECOND;
