--- conflicted
+++ resolved
@@ -38,11 +38,7 @@
 			const void *dhcpv6_data, size_t dhcpv6_len);
 
 	/* Callback for IPv4 connectivity state */
-<<<<<<< HEAD
-	void (*ipv4_update)(struct iface_user *u, char *ifname,
-=======
 	void (*cb_ext4data)(struct iface_user *u, const char *ifname,
->>>>>>> 36fe7088
 			const void *dhcp_data, size_t dhcp_len);
 
 	/* Callback for internal addresses */
