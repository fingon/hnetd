--- conflicted
+++ resolved
@@ -6,13 +6,8 @@
  * Copyright (c) 2013 cisco Systems, Inc.
  *
  * Created:       Wed Dec  4 12:32:50 2013 mstenber
-<<<<<<< HEAD
- * Last modified: Mon Apr 14 19:03:44 2014 mstenber
- * Edit time:     392 min
-=======
- * Last modified: Mon Apr 14 14:51:13 2014 mstenber
- * Edit time:     391 min
->>>>>>> 5f26e2a5
+ * Last modified: Mon Apr 14 19:06:17 2014 mstenber
+ * Edit time:     393 min
  *
  */
 
