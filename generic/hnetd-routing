#!/bin/sh

[ -z "$2" ] && echo "Error: should be run by hnetd" && exit 1

action="$1"
proto="$2"
shift 2

BABEL_EXE=/usr/sbin/babeld
BABEL_PID=/var/run/babeld-hnetd.pid
<<<<<<< HEAD
BABEL_ARGS="-D -I $BABEL_PID "\
"-C redistribute ip 0.0.0.0/0 eq 0 proto 3 metric 128 "\
"-C redistribute ip 0.0.0.0/0 eq 0 metric 128 "\
"-C redistribute ip ::/0 eq 0 metric 128 "\
"-C redistribute eq 64 "\
"-K "
=======
>>>>>>> 44830258
ISIS_INIT=/usr/sbin/autoisis

case "$action" in
	enumerate)
		## echo PROTOCOL-ID PREFERENCE
		## need at least fallback to qualify as router
		echo 0 0
		## check babel
		[ -x "$BABEL_EXE" ] && echo 1 128
		## check IS-IS
		[ -x "$ISIS_INIT" ] && echo 3 128
	;;
	enable|reconfigure|disable)
		case "$proto" in
			1)
                                [ -f $BABEL_PID ] && kill -9 `cat $BABEL_PID`
	                        #start-stop-daemon -K -q -t -x $BABEL_EXE -p $BABEL_PID

				if [ "$action" != "disable" -a -n "$1" ]; then
				    #start-stop-daemon -S -x $BABEL_EXE -- `echo $BABEL_ARGS` $*
                                    rm -f $BABEL_PID
                                    $BABEL_EXE -D -I $BABEL_PID \
                                      -C "redistribute" \
                                      -C "redistribute local deny" \
                                      $*
                                    # Wait for pid file to actually show up
                                    [ -f $BABEL_PID ] || sleep 1
                                    [ -f $BABEL_PID ] || sleep 2
                                    [ -f $BABEL_PID ] || sleep 4
				fi 
			;;
			3)
				if [ "$action" = "disable" -o -z "$1" ]; then
					$ISIS_INIT stop
				else
					$ISIS_INIT start "$@"
				fi
			;;
			*)
				exit 1;
			;;
		esac
		exit 0;
	;;
esac<|MERGE_RESOLUTION|>--- conflicted
+++ resolved
@@ -8,15 +8,6 @@
 
 BABEL_EXE=/usr/sbin/babeld
 BABEL_PID=/var/run/babeld-hnetd.pid
-<<<<<<< HEAD
-BABEL_ARGS="-D -I $BABEL_PID "\
-"-C redistribute ip 0.0.0.0/0 eq 0 proto 3 metric 128 "\
-"-C redistribute ip 0.0.0.0/0 eq 0 metric 128 "\
-"-C redistribute ip ::/0 eq 0 metric 128 "\
-"-C redistribute eq 64 "\
-"-K "
-=======
->>>>>>> 44830258
 ISIS_INIT=/usr/sbin/autoisis
 
 case "$action" in
