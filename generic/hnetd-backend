--- conflicted
+++ resolved
@@ -9,11 +9,7 @@
 dhcpv4client)
 	[ "$2" = 1 ] && export NODEFAULT=1
 	[ -n "$3" ] && export METRIC=$3
-<<<<<<< HEAD
-	exec udhcpc -f -t 0 -i "$2" -x "hostname:$(hostname)" -x "0x4d:07484f4d454e4554" -s $BASEDIR/dhcp.script
-=======
-	exec busybox udhcpc -f -t 1000000000 -i "$2" -x "hostname:$(hostname)" -x "0x4d:07484f4d454e4554" -s /usr/share/hnetd/dhcp.script
->>>>>>> 4cc676b0
+	exec busybox udhcpc -f -t 1000000000 -i "$2" -x "hostname:$(hostname)" -x "0x4d:07484f4d454e4554" -s $BASEDIR/dhcp.script
 	;;
 
 dhcpv6client)
