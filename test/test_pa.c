#include "hnetd.h"
#include "sput.h"
#include "smock.h"

#include "iface.h"

/**************************************************** Tested structures */
struct pa pa;

hnetd_time_t pa_aaa_to = 0;
hnetd_time_t pa_paa_to = 0;
hnetd_time_t pa_local_to = 0;
#define pa_other_to "timeout_queue"
#define pa_other_to_time "timeout_queue_time"

/***************************************************** Test behaviour */
static bool mask_random = false;

#define SMOCK_RANDOM_QUEUE "random queue"

#define TEST_PA_DEBUG
#ifdef TEST_PA_DEBUG
#define test_pa_printf(...) printf(__VA_ARGS__)
#else
#define test_pa_printf(...)
#endif


/***************************************************** Mask for pa.c */

static struct pa_test_iface {
	struct iface_user *user;
	struct iface iface;
} iface = { .user = NULL,
		.iface = { .eui64_addr = {
				.s6_addr = { 0x00,0x00, 0x00,0x00,  0x00,0x00, 0x00,0x00,
						0x01,0x01, 0x02,0x02,  0x03,0x03, 0x04,0x04 }
		} } };


#define iface_register_user   pa_test_iface_register_user
#define iface_unregister_user pa_test_iface_unregister_user
#define iface_get             pa_test_iface_get

static void pa_test_iface_register_user(struct iface_user *user)
{
	test_pa_printf("Iface registered\n");
	iface.user = user;
}

static void pa_test_iface_unregister_user(__attribute__((unused))struct iface_user *user)
{
	test_pa_printf("Iface unregistered\n");
	iface.user = NULL;
}

static struct iface* pa_test_iface_get(__attribute__((unused))const char *ifname)
{
	return &iface.iface;
}

#define hnetd_time test_pa_time
static hnetd_time_t now_time = 1000;
static hnetd_time_t test_pa_time(void) {
	return now_time;
}

#define uloop_timeout_set		test_pa_timeout_set
#define uloop_timeout_cancel	test_pa_timeout_cancel

static int test_pa_timeout_set(struct uloop_timeout *timeout, int ms)
{
	test_pa_printf("Setting a timeout with delay %d\n", ms);

	if(timeout->pending)
		sput_fail_if(1, "Timeout already set");

	if(timeout == &pa.local.timeout) {
		test_pa_printf("Local timeout\n");
		pa_local_to = now_time + ms;
	} else if(timeout == &pa.core.aaa.to) {
		test_pa_printf("aaa timeout\n");
		pa_aaa_to = now_time + ms;
	} else if(timeout == &pa.core.paa.to) {
		test_pa_printf("paa timeout\n");
		pa_paa_to = now_time + ms;
	} else {
		test_pa_printf("other timeout\n");
		smock_push(pa_other_to, timeout);
		smock_push_int(pa_other_to_time, now_time + ms);
	}
	return 0;
}

static int test_pa_timeout_cancel(__attribute__((unused))struct uloop_timeout *timeout)
{
	test_pa_printf("Canceling a timeout\n");
	return 0;
}

static int test_pa_random() {
	int res;
	if(mask_random) {
		res = smock_pull_int(SMOCK_RANDOM_QUEUE);
	} else {
		res = random();
	}
	test_pa_printf("Called random (0x%2x)\n", res);
	return res;
}

#define random test_pa_random

<<<<<<< HEAD
/* Masked sources */
#include "prefix_utils.c"
#include "pa.c"
#include "pa_core.c"
#include "pa_local.c"
=======
#define SPUT_FAIL_AND_RETURN_IF(a, test) \
	do {if(a) {sput_fail_if(a, test); return;} } while(0)

static void dmy_update_prefix(const struct prefix *p, const char *ifname,
		hnetd_time_t valid_until, hnetd_time_t preferred_until,
		const void *dhcpv6_data, size_t dhcpv6_len,
		void *priv)
{
	test_pa_printf("dmy_update_prefix\n");
	struct px_update_call *pxu = new_px_update(p, ifname, valid_until, preferred_until, dhcpv6_data, dhcpv6_len, priv);
	SPUT_FAIL_AND_RETURN_IF(!pxu, "new_px_update");
	smock_push(SMOCK_PREFIX_UPDATE, pxu);
}

static void dmy_update_link_owner(const char *ifname, bool owner, void *priv)
{
	test_pa_printf("dmy_update_link_owner\n");
	struct link_update_call *lu = new_link_update(ifname, owner, priv);
	SPUT_FAIL_AND_RETURN_IF(!lu, "new_link_update");
	smock_push(SMOCK_LINK_UPDATE, lu);
}

static void dmy_updated_lap(const struct prefix *prefix, const char *ifname,
							int to_delete, void *priv)
{
	test_pa_printf("dmy_updated_lap\n");
	struct lap_update_call *lau = new_lap_update(prefix, ifname, to_delete, priv);
	SPUT_FAIL_AND_RETURN_IF(!lau, "new_lap_update");
	smock_push(SMOCK_LAP_UPDATE, lau);
}

static void dmy_updated_ldp(const struct prefix *prefix,
		const struct prefix *excluded, const char *dp_ifname,
		hnetd_time_t valid_until, hnetd_time_t preferred_until,
		const void *dhcpv6_data, size_t dhcpv6_len,
		void *priv)
{
	test_pa_printf("dmy_updated_ldp\n");
	struct ldp_update_call *ldu = new_ldp_update(prefix, excluded, dp_ifname,
			valid_until, preferred_until, dhcpv6_data, dhcpv6_len, priv);
	SPUT_FAIL_AND_RETURN_IF(!ldu, "new_ldp_update");
	smock_push(SMOCK_LDP_UPDATE, ldu);
}

/******** Test *******/

static struct dmy_iface {
	int registered;
	struct iface_user *user;
	struct pa_iface_callbacks ifcb;
} iface = { .registered = 0 };


static struct dmy_hncp {
	struct pa_flood_callbacks floodcb;
} hncp;

static pa_t pa;

static struct pa_rid rid = { .id = {0x20} };
static struct pa_rid rid_higher = { .id = {0x30} };
static struct pa_rid rid_lower = { .id = {0x10} };
static struct prefix p1 = {
		.prefix = { .s6_addr = {
				0x20, 0x01, 0x20, 0x01, 0xff, 0xff, 0xff}},
		.plen = 56 };
static struct prefix p1_1 = {
		.prefix = { .s6_addr = {
				0x20, 0x01, 0x20, 0x01, 0xff, 0xff, 0xff, 0x10}},
		.plen = 60 };
/*static struct prefix p1_2 = {
		.prefix = { .s6_addr = {
				0x20, 0x01, 0x20, 0x01, 0xff, 0xff, 0xff, 0x20}},
		.plen = 60 };*/
static struct prefix p1_20 = {
		.prefix = { .s6_addr = {
				0x20, 0x01, 0x20, 0x01, 0xff, 0xff, 0xff, 0x20}},
		.plen = 64 };
static struct prefix p1_21 = {
		.prefix = { .s6_addr = {
				0x20, 0x01, 0x20, 0x01, 0xff, 0xff, 0xff, 0x21}},
		.plen = 64 };
static struct prefix p1_22 = {
		.prefix = { .s6_addr = {
				0x20, 0x01, 0x20, 0x01, 0xff, 0xff, 0xff, 0x22}},
		.plen = 64 };
/*static struct prefix p1_23 = {
		.prefix = { .s6_addr = {
				0x20, 0x01, 0x20, 0x01, 0xff, 0xff, 0xff, 0x23}},
		.plen = 64 };*/

static struct prefix ula_prefix =
		{ .prefix = { .s6_addr = { 0xfd,0x00, 0xde,0xad,  0x00,0x01}},
			.plen = 48 };

static struct prefix ula_prefix_2 =
		{ .prefix = { .s6_addr = { 0xfd,0x00, 0xde,0xad,  0x00,0x02}},
			.plen = 48 };

static struct pa_conf conf;
static struct pa_store_conf store_conf;

#define PA_STORE_FILE "/tmp/test_pa-store.db"

#define TEST_IFNAME_1 "iface0"
#define TEST_IFNAME_2 "iface1"
#define TEST_IFNAME_WAN "wan0"
#define TEST_DHCPV6_DATA "DHCPV DATA -----"
#define TEST_DHCPV6_LEN strlen(TEST_DHCPV6_DATA) + 1
#define TEST_COMMIT_LAP_DELAY 20000

static void dmy_iface_register_user(struct iface_user *user) {
	iface.user = user;
	iface.registered = 1;
}
>>>>>>> d6813479

/***************************************************** Utilities */

static void test_pa_random_push(const int *int_array, size_t array_len)
{
	int i;
	for(i=0; i< (int) array_len; i++) {
		smock_push_int(SMOCK_RANDOM_QUEUE, int_array[i]);
	}
}

static void test_pa_random_push_prefix(const struct prefix *p)
{
	struct prefix pc;
	prefix_canonical(&pc, p);
	int array[16];
	int i;
	for(i=0; i<16; i++) {
		array[i] = (int) pc.prefix.s6_addr[i];
	}
	test_pa_random_push(array, 16);
}

static void test_pa_call(struct uloop_timeout *to, hnetd_time_t *when)
{
	sput_fail_unless(to, "Timeout is set");
	sput_fail_unless(now_time <= *when, "Timeout after now");
	now_time = *when;
	*when = 0;
	to->cb(to);
}

static void test_pa_call_aaa()
{
	test_pa_call(&pa.core.aaa.to, &pa_aaa_to);
}

static void test_pa_call_paa()
{
	test_pa_call(&pa.core.paa.to, &pa_paa_to);
}

static void test_pa_call_local()
{
	test_pa_call(&pa.local.timeout, &pa_local_to);
}

/***************************************************** Data */

static struct pa_rid rid = { .id = {0x20} };
//static struct pa_rid rid_higher = { .id = {0x30} };
//static struct pa_rid rid_lower = { .id = {0x10} };

static struct prefix p1 = {
		.prefix = { .s6_addr = {
				0x20, 0x01, 0x20, 0x01, 0xff, 0xff, 0xff}},
		.plen = 56 };

static struct prefix p1_1 = {
		.prefix = { .s6_addr = {
				0x20,0x01, 0x20,0x01,  0xff,0xff, 0xff,0x01}},
		.plen = 64 };

static struct prefix pv4_1 = {
		.prefix = { .s6_addr = {
				0x00,0x00, 0x00,0x00,  0x00,0x00, 0x00,0x00,
				0x00,0x00, 0xff,0xff,  0x0a,0x00, 0x01,0x01 }},
		.plen = 120 };

static struct prefix pv4_1_1 = {
		.prefix = { .s6_addr = {
				0x00,0x00, 0x00,0x00,  0x00,0x00, 0x00,0x00,
				0x00,0x00, 0xff,0xff,  0x0a,0x00, 0x01,0x01 }},
		.plen = 128 };

#define PA_TEST_FLOOD 1000
#define PA_TEST_FLOOD_LL 100

#define IFNAME1 "ifname.1"
#define IFNAME2 "ifname.2"

#define DHCP_DATA "dhcpdata"
#define DHCP_LEN 9


/***************************************************** Tests */

void test_pa_initial()
{
	struct pa_cp *cp;
	struct pa_laa *laa;
	struct uloop_timeout *cp_to, *laa_to;
	hnetd_time_t cp_when, laa_when;

	mask_random = true;

	pa_init(&pa, NULL);
	pa.conf.use_ipv4 = false;
	pa.conf.use_ula = false;
	sput_fail_unless(iface.user == NULL, "No iface registered");

	/* Setting flood info */
	pa_flood_set_flooddelays(&pa.data, PA_TEST_FLOOD, PA_TEST_FLOOD_LL);
	pa_flood_set_rid(&pa.data, &rid);
	pa_flood_notify(&pa.data);

	/* Starting pa */
	pa_start(&pa);
	sput_fail_unless(iface.user == &pa.ifu, "Iface registered");

	/* Testing initial schedules */
	sput_fail_unless(pa_paa_to == now_time + PA_TEST_FLOOD, "Correct paa timeout");
	sput_fail_unless(pa_aaa_to == now_time + PA_TEST_FLOOD_LL / PA_CORE_DELAY_FACTOR, "Correct aaa timeout");
	sput_fail_unless(pa_local_to == now_time + PA_TEST_FLOOD, "Correct local timeout");

	test_pa_call_aaa();
	test_pa_call_paa();
	test_pa_call_local();

	/* No more timeout */
	sput_fail_if(pa_paa_to, "Correct paa timeout");
	sput_fail_if(pa_aaa_to, "Correct aaa timeout");
	sput_fail_if(pa_local_to, "Correct local timeout");

	now_time += 10000;
<<<<<<< HEAD

	/* Create a new internal interface */
	iface.user->cb_intiface(iface.user, IFNAME1, true);
	sput_fail_unless(pa_paa_to == now_time + PA_TEST_FLOOD / PA_CORE_DELAY_FACTOR, "Correct paa timeout");
	test_pa_call_paa();
	sput_fail_if(pa_paa_to, "Correct paa timeout");
=======
	hnetd_time_t dp_valid_until = now_time + 100000;
	hnetd_time_t dp_preferred_until = now_time + 50000;



	/* Creating iface */
	iface.user->cb_intiface(iface.user, TEST_IFNAME_1, true);
	/* Fireing schedule */
	now_time += PA_SCHEDULE_RUNNEXT_MS;
	test_pa_timeout_fire(&pa->pa_short_timeout);
	smock_is_empty();

	now_time += 1000;
	/* Creating dp */
	iface.user->cb_prefix(iface.user, TEST_IFNAME_WAN, prefix, excluded,
				dp_valid_until, dp_preferred_until, TEST_DHCPV6_DATA, TEST_DHCPV6_LEN);
	/* hncp dp update */
	ldp = smock_pull(SMOCK_LDP_UPDATE);
	if(ldp) {
		sput_fail_unless(ldp->preferred_until == dp_preferred_until, "Correct preferred lifetime");
		sput_fail_unless(ldp->valid_until == dp_valid_until, "Correct valid lifetime");
		sput_fail_if(prefix_cmp(&ldp->prefix, prefix), "Correct prefix value");
		sput_fail_unless(ldp->excluded, "Non null excluded prefix");
		if(ldp->excluded)
			sput_fail_if(prefix_cmp(ldp->excluded, excluded), "Correct excluded value");

		sput_fail_unless(ldp->dhcpv6_len == TEST_DHCPV6_LEN, "Correct dhcpv6 len value");
		if(ldp->dhcpv6_len == TEST_DHCPV6_LEN) {
			sput_fail_if(memcmp(ldp->dhcpv6_data, TEST_DHCPV6_DATA, TEST_DHCPV6_LEN), "Correct dhcpv6 data value");
		}
		sput_fail_if(strcmp(ldp->dp_ifname, TEST_IFNAME_WAN), "Correct dp_ifname value");
		free(ldp);
	}
	smock_is_empty();
	/* Run next PA */
	/* Next PA will generate lap for p1. We want to propose one
	 * in collision first. Then propose one correct.
	 */

	test_pa_random_push_prefix(excluded);
	now_time += PA_SCHEDULE_RUNNEXT_MS;
	test_pa_timeout_fire(&pa->pa_short_timeout);

	/* New lap must have been generated with first_not_excluded value */
	lap = smock_pull(SMOCK_LAP_UPDATE);
	if(lap) {
		sput_fail_if(strcmp(lap->ifname, TEST_IFNAME_1), "Correct lap ifname");
		sput_fail_if(prefix_cmp(first_not_excluded, &lap->prefix), "Correct lap prefix");
		sput_fail_unless(lap->priv == &hncp.floodcb, "Correct hncp private field");
		sput_fail_unless(lap->to_delete == 0, "New lap");
		free(lap);
	}

	/* We have also become link owner */
	link = smock_pull(SMOCK_LINK_UPDATE);
	if(link) {
		sput_fail_if(strcmp(link->ifname, TEST_IFNAME_1), "Correct link ifname");
		sput_fail_unless(link->owner, "We own the link");
		free(link);
	}
	smock_is_empty();

	/* Now let's add a second router on the same link, that has a lower
	 * id, and that is using the prefix on another link.
	 * A new pa should be scheduled, but no prefix collision detected
	 * because the router has lower id.
	 */
	now_time += 500;
	pa_update_eap(pa, first_not_excluded, &rid_lower,
					NULL, 0);

	now_time += PA_SCHEDULE_RUNNEXT_MS;
	test_pa_timeout_fire(&pa->pa_short_timeout);
	smock_is_empty(); /* Nothing is changed */

	now_time += 500;
	/* The other router stops using that prefix and uses another one */
	pa_update_eap(pa, first_not_excluded, &rid_lower,
						NULL, 1);
	now_time += PA_SCHEDULE_RUNNEXT_MS;
	test_pa_timeout_fire(&pa->pa_short_timeout);
	smock_is_empty(); /* Nothing is changed */

	/* Do the same with a router with higher router id */
	now_time += 500;
	pa_update_eap(pa, first_not_excluded, &rid_higher,
							NULL, 0);

	test_pa_random_push_prefix(excluded); /* Should be rejected due to exclusion */
	now_time += PA_SCHEDULE_RUNNEXT_MS;
	test_pa_timeout_fire(&pa->pa_short_timeout);

	/* One lap deleted, one created. Still link owner */
	lap = smock_pull(SMOCK_LAP_UPDATE);
	if(lap) {
		sput_fail_if(prefix_cmp(first_not_excluded, &lap->prefix), "Correct lap prefix");
		sput_fail_unless(lap->to_delete == 1, "Lap must be deleted");
		free(lap);
	}

	lap = smock_pull(SMOCK_LAP_UPDATE);
	if(lap) {
		sput_fail_if(prefix_cmp(second_not_excluded, &lap->prefix), "Correct lap prefix");
		sput_fail_unless(lap->to_delete == 0, "This is a new lap");
		free(lap);
	}

	/* Removing that lap */
	pa_update_eap(pa, first_not_excluded, &rid_higher,
								NULL, 1);
	now_time += PA_SCHEDULE_RUNNEXT_MS;
	test_pa_timeout_fire(&pa->pa_short_timeout);
	smock_is_empty(); /* Nothing is changed */

	/* Now let's see what happens on local links
	 * The guy with lower id comes to our link and annouces a
	 * different prefix. */
	now_time += 500;
	pa_update_eap(pa, third_not_excluded, &rid_lower,
							TEST_IFNAME_1, 0);
	now_time += PA_SCHEDULE_RUNNEXT_MS;
	test_pa_timeout_fire(&pa->pa_short_timeout);
	smock_is_empty(); /* Nothing is changed */

	/* The guy removes its assignement */
	pa_update_eap(pa, third_not_excluded, &rid_lower,
								TEST_IFNAME_1, 1);
	now_time += PA_SCHEDULE_RUNNEXT_MS;
	test_pa_timeout_fire(&pa->pa_short_timeout);
	smock_is_empty(); /* Nothing is changed */

	/* Now some guy with higher id comes using the same prefix than us */
	pa_update_eap(pa, second_not_excluded, &rid_higher,
									TEST_IFNAME_1, 0);
	now_time += PA_SCHEDULE_RUNNEXT_MS;
	test_pa_timeout_fire(&pa->pa_short_timeout);
	/* Should remove prefix from hncp and not be owner for the link */
	lap = smock_pull(SMOCK_LAP_UPDATE);
	if(lap) {
		sput_fail_if(prefix_cmp(second_not_excluded, &lap->prefix), "Correct lap prefix");
		sput_fail_unless(lap->to_delete == 1, "This is a new lap");
		free(lap);
	}

	link = smock_pull(SMOCK_LINK_UPDATE);
	if(link) {
		sput_fail_if(strcmp(link->ifname, TEST_IFNAME_1), "Correct link ifname");
		sput_fail_if(link->owner, "We don't own the link anymore");
		free(link);
	}
>>>>>>> d6813479

	/* Create a new ldp */
	iface.user->cb_prefix(iface.user, IFNAME1, &p1, NULL, now_time + 100000, now_time + 50000, NULL, 0);
	sput_fail_unless(pa_local_to == now_time + PA_LOCAL_MIN_DELAY, "Correct local timeout");
	sput_fail_unless(pa_paa_to == now_time + PA_TEST_FLOOD / PA_CORE_DELAY_FACTOR, "Correct paa timeout");
	test_pa_call_local();

	test_pa_random_push_prefix(&p1_1);
	test_pa_call_paa();
	cp_when = smock_pull_int(pa_other_to_time);
	cp_to = (struct uloop_timeout *)smock_pull_int(pa_other_to);
	sput_fail_unless(cp_when == now_time + 2*PA_TEST_FLOOD, "Correct apply to");

	sput_fail_if(list_empty(&pa.data.cps), "At least one cp");
	cp = container_of(cp_to, struct pa_cp, apply_to);
	sput_fail_unless(!prefix_cmp(&p1_1, &cp->prefix), "Correct cp prefix");


	sput_fail_if(pa_paa_to, "Correct paa timeout");
	sput_fail_if(pa_local_to, "Correct local timeout");
	sput_fail_unless(pa_aaa_to == now_time + PA_TEST_FLOOD_LL / PA_CORE_DELAY_FACTOR, "Correct aaa timeout");

	test_pa_call_aaa(); /* Should create a slaac address for this address */
	laa_when = smock_pull_int(pa_other_to_time);
	laa_to = (struct uloop_timeout *)smock_pull_int(pa_other_to);
	sput_fail_unless(laa_when == now_time, "Correct apply to"); /* Immediate because slaac */

	laa = container_of(laa_to, struct pa_laa, apply_to);
	test_pa_call(laa_to, &laa_when);

	sput_fail_unless(laa->applied, "Laa is set now");

	/* Applying the cp */
	test_pa_call(cp_to, &cp_when);
	sput_fail_unless(cp->applied, "CP is set now");

	/* Removing dp */
	iface.user->cb_prefix(iface.user, IFNAME1, &p1, NULL, 0, 0, NULL, 0);
	sput_fail_unless(pa_paa_to == now_time + PA_TEST_FLOOD / PA_CORE_DELAY_FACTOR, "Correct paa timeout");
	sput_fail_unless(pa_local_to == now_time + PA_LOCAL_MIN_DELAY, "Correct local timeout");
	sput_fail_if(pa_aaa_to, "No aaa timeout");
	test_pa_call_local();
	test_pa_call_paa();

	sput_fail_if(pa_paa_to, "Correct paa timeout");
	sput_fail_if(pa_aaa_to, "Correct aaa timeout");
	sput_fail_if(pa_local_to, "Correct local timeout");

	iface.user->cb_intiface(iface.user, IFNAME1, false);

	test_pa_call_paa();

	sput_fail_if(pa_paa_to, "Correct paa timeout");
	sput_fail_if(pa_aaa_to, "Correct aaa timeout");
	sput_fail_if(pa_local_to, "Correct local timeout");

	pa_stop(&pa);
	sput_fail_unless(iface.user == NULL, "Iface unregistered");
	pa_term(&pa);
}

void test_pa_ipv4()
{
<<<<<<< HEAD
	struct pa_ldp *ldp;
	struct pa_cp *cp;
	struct pa_laa *laa;
	struct uloop_timeout *cp_to, *laa_to;
	hnetd_time_t cp_when, laa_when;
=======
	test_schedule_events = 1;
	mask_random = 0;

	struct lap_update_call *lap_update;
	struct ldp_update_call *ldp_update;
	struct link_update_call *link_update;
	struct px_update_call *px_update;
	struct uloop_timeout *dp_to, *pa_to, *lap_to;
	int ms;
	struct prefix chosen_prefix;
	chosen_prefix.plen = 0;

	hnetd_time_t valid_until, preferred_until;

	sput_fail_unless(smock_empty(), "Queue empty at test beginning");

	/* Creating iface */
	iface.user->cb_intiface(iface.user, TEST_IFNAME_1, true);
	/* This is supposed to create a schedule event */
	pa_to = smock_pull(SMOCK_SET_TIMEOUT);
	ms = smock_pull_int(SMOCK_SET_TIMEOUT_MS);
	if(pa_to)
		sput_fail_unless(ms == PA_SCHEDULE_RUNNEXT_MS, "Schedule delay");

	/* Calling the pa algorithm */
	now_time = PA_SCHEDULE_RUNNEXT_MS;
	test_pa_timeout_fire(pa_to);

	smock_is_empty();

	/* Creating prefix */
	valid_until = 100000;
	preferred_until = 50000;

	iface.user->cb_prefix(iface.user, TEST_IFNAME_1, &p1, NULL,
			valid_until, preferred_until, TEST_DHCPV6_DATA, TEST_DHCPV6_LEN);

	/* This will trigger a new scheduling */
	pa_to = smock_pull(SMOCK_SET_TIMEOUT);
	ms = smock_pull_int(SMOCK_SET_TIMEOUT_MS);
	if(pa_to)
		sput_fail_unless(ms == PA_SCHEDULE_RUNNEXT_MS, "Schedule delay");

	/* We also should have a new ldp */
	ldp_update = smock_pull(SMOCK_LDP_UPDATE);
	if(ldp_update) {
		sput_fail_unless(ldp_update->preferred_until == preferred_until, "Correct preferred lifetime");
		sput_fail_unless(ldp_update->valid_until == valid_until, "Correct valid lifetime");
		sput_fail_unless(ldp_update->priv == &hncp.floodcb, "Correct private field");
		sput_fail_if(prefix_cmp(&ldp_update->prefix, &p1), "Correct dp value");
		sput_fail_unless(ldp_update->dhcpv6_len == TEST_DHCPV6_LEN, "Correct dhcpv6 len value");
		if(ldp_update->dhcpv6_len == TEST_DHCPV6_LEN) {
			sput_fail_if(memcmp(ldp_update->dhcpv6_data, TEST_DHCPV6_DATA, TEST_DHCPV6_LEN), "Correct dhcpv6 data value");
		}
		sput_fail_if(strcmp(ldp_update->dp_ifname, TEST_IFNAME_1), "Correct dp_ifname value");
		free(ldp_update);
	}

	smock_is_empty();

	/* Calling the pa algorithm */
	now_time = 2 * PA_SCHEDULE_RUNNEXT_MS;
	test_pa_timeout_fire(pa_to);

	/* Now we should have a new prefix to flood, inside p1.
	 * We should have dp timeout scheduled
	 * We should have a lap assignment timeout scheduled
	 * We should also own the interface.
	 * Have a new schedule PA because we added stuff. */

	/* Scheduled dp */
	dp_to = smock_pull(SMOCK_SET_TIMEOUT);
	ms = smock_pull_int(SMOCK_SET_TIMEOUT_MS);
	if(dp_to) {
		/* The +1 is for free loops and imprecisions */
		sput_fail_unless(ms == valid_until - now_time, "Delayed assignment delay");
		sput_fail_unless(dp_to->cb == pa_dp_do_uloop, "Correct timeout callback");
	}

	/* Assigned lap */
	lap_update = smock_pull(SMOCK_LAP_UPDATE);
	if(lap_update) {
		sput_fail_if(strcmp(lap_update->ifname, TEST_IFNAME_1), "Correct lap ifname");
		sput_fail_unless(prefix_contains(&p1, &lap_update->prefix), "Created prefix is in p1");
		sput_fail_unless(lap_update->priv == &hncp.floodcb, "Correct hncp private field");
		sput_fail_unless(lap_update->to_delete == 0, "New lap");
		memcpy(&chosen_prefix, &lap_update->prefix, sizeof(struct prefix));
		free(lap_update);
	}

	/* Scheduled PA */
	pa_to = smock_pull(SMOCK_SET_TIMEOUT);
	ms = smock_pull_int(SMOCK_SET_TIMEOUT_MS);
	if(pa_to)
		sput_fail_unless(ms == PA_SCHEDULE_RUNNEXT_MS, "Schedule delay");

	/* Interface owner */
	link_update = smock_pull(SMOCK_LINK_UPDATE);
	if(link_update) {
		sput_fail_if(strcmp(link_update->ifname, TEST_IFNAME_1), "Correct link ifname");
		sput_fail_unless(link_update->owner, "We own the link");
		free(link_update);
	}

	/* Delayed lap assignment */
	lap_to = smock_pull(SMOCK_SET_TIMEOUT);
	ms = smock_pull_int(SMOCK_SET_TIMEOUT_MS);
	if(lap_to) {
		sput_fail_unless(ms == (int) PA_ASSIGN_DELAY(conf.flooding_delay), "Delayed assignment delay");
		sput_fail_unless(lap_to->cb == pa_lap_delayed_cb, "Correct timeout callback");
	}

	smock_is_empty();

	/* Executes the scheduled PA */

	now_time = 3 * PA_SCHEDULE_RUNNEXT_MS;
	test_pa_timeout_fire(pa_to);

	/* Nothing should be changed here */
	/* The algorithm is stable */
	smock_is_empty();

>>>>>>> d6813479

	mask_random = true;

	pa_init(&pa, NULL);
	pa.conf.use_ipv4 = true;
	pa.conf.use_ula = false;

	pa_flood_set_flooddelays(&pa.data, PA_TEST_FLOOD, PA_TEST_FLOOD_LL);
	pa_flood_set_rid(&pa.data, &rid);
	pa_flood_notify(&pa.data);
	pa_start(&pa);
	iface.user->cb_intiface(iface.user, IFNAME1, true);
	iface.user->ipv4_update(iface.user, IFNAME2, DHCP_DATA, DHCP_LEN);

	sput_fail_unless(pa_paa_to == now_time + PA_TEST_FLOOD, "Correct paa timeout");
	sput_fail_unless(pa_aaa_to == now_time + PA_TEST_FLOOD_LL / PA_CORE_DELAY_FACTOR, "Correct aaa timeout");
	sput_fail_unless(pa_local_to == now_time + PA_TEST_FLOOD, "Correct local timeout");

	test_pa_call_aaa();
	test_pa_call_paa();
	test_pa_call_local();

	sput_fail_unless(pa_local_to == now_time + 2*PA_TEST_FLOOD, "Correct local timeout");
	test_pa_call_local();

	ldp = pa.local.ipv4.ldp;
	sput_fail_unless(ldp, "Generated ipv4 prefix");
	sput_fail_unless(!prefix_cmp(&ldp->dp.prefix, &pa.conf.v4_prefix), "Correct v4 prefix");

	test_pa_random_push_prefix(&pv4_1);
	test_pa_call_paa();
	cp_when = smock_pull_int(pa_other_to_time);
	cp_to = (struct uloop_timeout *)smock_pull_int(pa_other_to);
	cp = container_of(cp_to, struct pa_cp, apply_to);
	sput_fail_unless(!prefix_cmp(&cp->prefix, &pv4_1), "Correct ipv4 cp");

	test_pa_random_push_prefix(&pv4_1_1);
	test_pa_call_aaa();

	laa_when = smock_pull_int(pa_other_to_time);
	laa_to = (struct uloop_timeout *)smock_pull_int(pa_other_to);
	laa = container_of(laa_to, struct pa_laa, apply_to);
	sput_fail_unless(!memcmp(&laa->aa.address, &pv4_1_1.prefix, sizeof(struct in6_addr)), "Correct ipv4 laa");

	test_pa_call(laa_to, &laa_when);
	test_pa_call(cp_to, &cp_when);

<<<<<<< HEAD
	sput_fail_if(pa_paa_to, "Correct paa timeout");
	sput_fail_if(pa_aaa_to, "Correct aaa timeout");
=======
/* This test initialized the pa
 * and checks if everything is ok */
void pa_test_init(void)
{
	test_schedule_events = 1;
	mask_random = 0;

	int res, ms;
	struct uloop_timeout *to;

	now_time = 0;

	conf.flooding_delay = 5 * HNETD_TIME_PER_SECOND;
	pa = pa_create(&conf);
	sput_fail_unless(pa, "Initialize pa");
	res = pa_start(pa);
	sput_fail_if(res, "PA start return");
	sput_fail_unless(iface.registered, "Iface registration");

	iface.ifcb.priv = &iface.ifcb;
	iface.ifcb.update_link_owner = dmy_update_link_owner;
	iface.ifcb.update_prefix = dmy_update_prefix;
	pa_iface_subscribe(pa, &iface.ifcb);

	hncp.floodcb.priv = &hncp.floodcb;
	hncp.floodcb.updated_lap = dmy_updated_lap;
	hncp.floodcb.updated_ldp = dmy_updated_ldp;
	pa_flood_subscribe(pa, &hncp.floodcb);

	pa_set_rid(pa, &rid); /* This will schedule a PA */
	to = smock_pull(SMOCK_SET_TIMEOUT);
	ms = smock_pull_int(SMOCK_SET_TIMEOUT_MS);
	sput_fail_unless(to, "Should have a pa scheduled");
	if(to) {
		sput_fail_unless(ms == PA_SCHEDULE_RUNNEXT_MS, "Small schedule delay");
	}
>>>>>>> d6813479

	/* Renew ipv4 dp validity */
	test_pa_call_local();

	sput_fail_if(pa_paa_to, "Correct paa timeout");
	sput_fail_if(pa_aaa_to, "Correct aaa timeout");

	iface.user->ipv4_update(iface.user, NULL, NULL, 0);
	test_pa_call_local();
	test_pa_call_paa();

	pa_stop(&pa);
	pa_term(&pa);
}

int main(__attribute__((unused)) int argc, __attribute__((unused))char **argv)
{
	openlog("hnetd_test_pa", LOG_PERROR | LOG_PID, LOG_DAEMON);

	sput_start_testing();
<<<<<<< HEAD
	sput_enter_suite("Prefix assignment tests"); /* optional */
	sput_run_test(test_pa_initial);
	sput_run_test(test_pa_ipv4);
=======

	/********************************************************************** PA general test */
	sput_enter_suite("Prefix assignment algorithm (pa.c)"); /* optional */

	sput_run_test(pa_test_misc);

	pa_conf_default(&conf);
	conf.use_ula = 0;
	conf.use_ipv4 = 0;
	conf.random_assigned_prefixes = true;
	sput_run_test(pa_test_init);
	sput_run_test(pa_test_minimal);
	sput_run_test(pa_test_collisions);
	sput_run_test(pa_test_multiple_ifaces);
	sput_run_test(pa_test_destroy);

	sput_leave_suite(); /* optional */

	/********************************************************************** PA storage test */
	sput_enter_suite("pa + storage"); /* optional */

	pa_conf_default(&conf);
	conf.use_ula = 0;
	conf.use_ipv4 = 0;
	conf.random_assigned_prefixes = true;
	store_conf.max_px = 100;
	store_conf.max_px_per_if = 10;
	conf.storage = pa_store_create(&store_conf, PA_STORE_FILE);
	pa_store_empty(conf.storage);
	sput_fail_unless(conf.storage, "Pa store successfully created");

	if(conf.storage) {
		sput_run_test(pa_test_init);
		sput_run_test(pa_test_storage);
		sput_run_test(pa_test_destroy);
		pa_store_destroy(conf.storage);
	}

>>>>>>> d6813479
	sput_leave_suite(); /* optional */
	sput_finish_testing();
	return sput_get_return_value();
}<|MERGE_RESOLUTION|>--- conflicted
+++ resolved
@@ -111,129 +111,11 @@
 
 #define random test_pa_random
 
-<<<<<<< HEAD
 /* Masked sources */
 #include "prefix_utils.c"
 #include "pa.c"
 #include "pa_core.c"
 #include "pa_local.c"
-=======
-#define SPUT_FAIL_AND_RETURN_IF(a, test) \
-	do {if(a) {sput_fail_if(a, test); return;} } while(0)
-
-static void dmy_update_prefix(const struct prefix *p, const char *ifname,
-		hnetd_time_t valid_until, hnetd_time_t preferred_until,
-		const void *dhcpv6_data, size_t dhcpv6_len,
-		void *priv)
-{
-	test_pa_printf("dmy_update_prefix\n");
-	struct px_update_call *pxu = new_px_update(p, ifname, valid_until, preferred_until, dhcpv6_data, dhcpv6_len, priv);
-	SPUT_FAIL_AND_RETURN_IF(!pxu, "new_px_update");
-	smock_push(SMOCK_PREFIX_UPDATE, pxu);
-}
-
-static void dmy_update_link_owner(const char *ifname, bool owner, void *priv)
-{
-	test_pa_printf("dmy_update_link_owner\n");
-	struct link_update_call *lu = new_link_update(ifname, owner, priv);
-	SPUT_FAIL_AND_RETURN_IF(!lu, "new_link_update");
-	smock_push(SMOCK_LINK_UPDATE, lu);
-}
-
-static void dmy_updated_lap(const struct prefix *prefix, const char *ifname,
-							int to_delete, void *priv)
-{
-	test_pa_printf("dmy_updated_lap\n");
-	struct lap_update_call *lau = new_lap_update(prefix, ifname, to_delete, priv);
-	SPUT_FAIL_AND_RETURN_IF(!lau, "new_lap_update");
-	smock_push(SMOCK_LAP_UPDATE, lau);
-}
-
-static void dmy_updated_ldp(const struct prefix *prefix,
-		const struct prefix *excluded, const char *dp_ifname,
-		hnetd_time_t valid_until, hnetd_time_t preferred_until,
-		const void *dhcpv6_data, size_t dhcpv6_len,
-		void *priv)
-{
-	test_pa_printf("dmy_updated_ldp\n");
-	struct ldp_update_call *ldu = new_ldp_update(prefix, excluded, dp_ifname,
-			valid_until, preferred_until, dhcpv6_data, dhcpv6_len, priv);
-	SPUT_FAIL_AND_RETURN_IF(!ldu, "new_ldp_update");
-	smock_push(SMOCK_LDP_UPDATE, ldu);
-}
-
-/******** Test *******/
-
-static struct dmy_iface {
-	int registered;
-	struct iface_user *user;
-	struct pa_iface_callbacks ifcb;
-} iface = { .registered = 0 };
-
-
-static struct dmy_hncp {
-	struct pa_flood_callbacks floodcb;
-} hncp;
-
-static pa_t pa;
-
-static struct pa_rid rid = { .id = {0x20} };
-static struct pa_rid rid_higher = { .id = {0x30} };
-static struct pa_rid rid_lower = { .id = {0x10} };
-static struct prefix p1 = {
-		.prefix = { .s6_addr = {
-				0x20, 0x01, 0x20, 0x01, 0xff, 0xff, 0xff}},
-		.plen = 56 };
-static struct prefix p1_1 = {
-		.prefix = { .s6_addr = {
-				0x20, 0x01, 0x20, 0x01, 0xff, 0xff, 0xff, 0x10}},
-		.plen = 60 };
-/*static struct prefix p1_2 = {
-		.prefix = { .s6_addr = {
-				0x20, 0x01, 0x20, 0x01, 0xff, 0xff, 0xff, 0x20}},
-		.plen = 60 };*/
-static struct prefix p1_20 = {
-		.prefix = { .s6_addr = {
-				0x20, 0x01, 0x20, 0x01, 0xff, 0xff, 0xff, 0x20}},
-		.plen = 64 };
-static struct prefix p1_21 = {
-		.prefix = { .s6_addr = {
-				0x20, 0x01, 0x20, 0x01, 0xff, 0xff, 0xff, 0x21}},
-		.plen = 64 };
-static struct prefix p1_22 = {
-		.prefix = { .s6_addr = {
-				0x20, 0x01, 0x20, 0x01, 0xff, 0xff, 0xff, 0x22}},
-		.plen = 64 };
-/*static struct prefix p1_23 = {
-		.prefix = { .s6_addr = {
-				0x20, 0x01, 0x20, 0x01, 0xff, 0xff, 0xff, 0x23}},
-		.plen = 64 };*/
-
-static struct prefix ula_prefix =
-		{ .prefix = { .s6_addr = { 0xfd,0x00, 0xde,0xad,  0x00,0x01}},
-			.plen = 48 };
-
-static struct prefix ula_prefix_2 =
-		{ .prefix = { .s6_addr = { 0xfd,0x00, 0xde,0xad,  0x00,0x02}},
-			.plen = 48 };
-
-static struct pa_conf conf;
-static struct pa_store_conf store_conf;
-
-#define PA_STORE_FILE "/tmp/test_pa-store.db"
-
-#define TEST_IFNAME_1 "iface0"
-#define TEST_IFNAME_2 "iface1"
-#define TEST_IFNAME_WAN "wan0"
-#define TEST_DHCPV6_DATA "DHCPV DATA -----"
-#define TEST_DHCPV6_LEN strlen(TEST_DHCPV6_DATA) + 1
-#define TEST_COMMIT_LAP_DELAY 20000
-
-static void dmy_iface_register_user(struct iface_user *user) {
-	iface.user = user;
-	iface.registered = 1;
-}
->>>>>>> d6813479
 
 /***************************************************** Utilities */
 
@@ -359,165 +241,12 @@
 	sput_fail_if(pa_local_to, "Correct local timeout");
 
 	now_time += 10000;
-<<<<<<< HEAD
 
 	/* Create a new internal interface */
 	iface.user->cb_intiface(iface.user, IFNAME1, true);
 	sput_fail_unless(pa_paa_to == now_time + PA_TEST_FLOOD / PA_CORE_DELAY_FACTOR, "Correct paa timeout");
 	test_pa_call_paa();
 	sput_fail_if(pa_paa_to, "Correct paa timeout");
-=======
-	hnetd_time_t dp_valid_until = now_time + 100000;
-	hnetd_time_t dp_preferred_until = now_time + 50000;
-
-
-
-	/* Creating iface */
-	iface.user->cb_intiface(iface.user, TEST_IFNAME_1, true);
-	/* Fireing schedule */
-	now_time += PA_SCHEDULE_RUNNEXT_MS;
-	test_pa_timeout_fire(&pa->pa_short_timeout);
-	smock_is_empty();
-
-	now_time += 1000;
-	/* Creating dp */
-	iface.user->cb_prefix(iface.user, TEST_IFNAME_WAN, prefix, excluded,
-				dp_valid_until, dp_preferred_until, TEST_DHCPV6_DATA, TEST_DHCPV6_LEN);
-	/* hncp dp update */
-	ldp = smock_pull(SMOCK_LDP_UPDATE);
-	if(ldp) {
-		sput_fail_unless(ldp->preferred_until == dp_preferred_until, "Correct preferred lifetime");
-		sput_fail_unless(ldp->valid_until == dp_valid_until, "Correct valid lifetime");
-		sput_fail_if(prefix_cmp(&ldp->prefix, prefix), "Correct prefix value");
-		sput_fail_unless(ldp->excluded, "Non null excluded prefix");
-		if(ldp->excluded)
-			sput_fail_if(prefix_cmp(ldp->excluded, excluded), "Correct excluded value");
-
-		sput_fail_unless(ldp->dhcpv6_len == TEST_DHCPV6_LEN, "Correct dhcpv6 len value");
-		if(ldp->dhcpv6_len == TEST_DHCPV6_LEN) {
-			sput_fail_if(memcmp(ldp->dhcpv6_data, TEST_DHCPV6_DATA, TEST_DHCPV6_LEN), "Correct dhcpv6 data value");
-		}
-		sput_fail_if(strcmp(ldp->dp_ifname, TEST_IFNAME_WAN), "Correct dp_ifname value");
-		free(ldp);
-	}
-	smock_is_empty();
-	/* Run next PA */
-	/* Next PA will generate lap for p1. We want to propose one
-	 * in collision first. Then propose one correct.
-	 */
-
-	test_pa_random_push_prefix(excluded);
-	now_time += PA_SCHEDULE_RUNNEXT_MS;
-	test_pa_timeout_fire(&pa->pa_short_timeout);
-
-	/* New lap must have been generated with first_not_excluded value */
-	lap = smock_pull(SMOCK_LAP_UPDATE);
-	if(lap) {
-		sput_fail_if(strcmp(lap->ifname, TEST_IFNAME_1), "Correct lap ifname");
-		sput_fail_if(prefix_cmp(first_not_excluded, &lap->prefix), "Correct lap prefix");
-		sput_fail_unless(lap->priv == &hncp.floodcb, "Correct hncp private field");
-		sput_fail_unless(lap->to_delete == 0, "New lap");
-		free(lap);
-	}
-
-	/* We have also become link owner */
-	link = smock_pull(SMOCK_LINK_UPDATE);
-	if(link) {
-		sput_fail_if(strcmp(link->ifname, TEST_IFNAME_1), "Correct link ifname");
-		sput_fail_unless(link->owner, "We own the link");
-		free(link);
-	}
-	smock_is_empty();
-
-	/* Now let's add a second router on the same link, that has a lower
-	 * id, and that is using the prefix on another link.
-	 * A new pa should be scheduled, but no prefix collision detected
-	 * because the router has lower id.
-	 */
-	now_time += 500;
-	pa_update_eap(pa, first_not_excluded, &rid_lower,
-					NULL, 0);
-
-	now_time += PA_SCHEDULE_RUNNEXT_MS;
-	test_pa_timeout_fire(&pa->pa_short_timeout);
-	smock_is_empty(); /* Nothing is changed */
-
-	now_time += 500;
-	/* The other router stops using that prefix and uses another one */
-	pa_update_eap(pa, first_not_excluded, &rid_lower,
-						NULL, 1);
-	now_time += PA_SCHEDULE_RUNNEXT_MS;
-	test_pa_timeout_fire(&pa->pa_short_timeout);
-	smock_is_empty(); /* Nothing is changed */
-
-	/* Do the same with a router with higher router id */
-	now_time += 500;
-	pa_update_eap(pa, first_not_excluded, &rid_higher,
-							NULL, 0);
-
-	test_pa_random_push_prefix(excluded); /* Should be rejected due to exclusion */
-	now_time += PA_SCHEDULE_RUNNEXT_MS;
-	test_pa_timeout_fire(&pa->pa_short_timeout);
-
-	/* One lap deleted, one created. Still link owner */
-	lap = smock_pull(SMOCK_LAP_UPDATE);
-	if(lap) {
-		sput_fail_if(prefix_cmp(first_not_excluded, &lap->prefix), "Correct lap prefix");
-		sput_fail_unless(lap->to_delete == 1, "Lap must be deleted");
-		free(lap);
-	}
-
-	lap = smock_pull(SMOCK_LAP_UPDATE);
-	if(lap) {
-		sput_fail_if(prefix_cmp(second_not_excluded, &lap->prefix), "Correct lap prefix");
-		sput_fail_unless(lap->to_delete == 0, "This is a new lap");
-		free(lap);
-	}
-
-	/* Removing that lap */
-	pa_update_eap(pa, first_not_excluded, &rid_higher,
-								NULL, 1);
-	now_time += PA_SCHEDULE_RUNNEXT_MS;
-	test_pa_timeout_fire(&pa->pa_short_timeout);
-	smock_is_empty(); /* Nothing is changed */
-
-	/* Now let's see what happens on local links
-	 * The guy with lower id comes to our link and annouces a
-	 * different prefix. */
-	now_time += 500;
-	pa_update_eap(pa, third_not_excluded, &rid_lower,
-							TEST_IFNAME_1, 0);
-	now_time += PA_SCHEDULE_RUNNEXT_MS;
-	test_pa_timeout_fire(&pa->pa_short_timeout);
-	smock_is_empty(); /* Nothing is changed */
-
-	/* The guy removes its assignement */
-	pa_update_eap(pa, third_not_excluded, &rid_lower,
-								TEST_IFNAME_1, 1);
-	now_time += PA_SCHEDULE_RUNNEXT_MS;
-	test_pa_timeout_fire(&pa->pa_short_timeout);
-	smock_is_empty(); /* Nothing is changed */
-
-	/* Now some guy with higher id comes using the same prefix than us */
-	pa_update_eap(pa, second_not_excluded, &rid_higher,
-									TEST_IFNAME_1, 0);
-	now_time += PA_SCHEDULE_RUNNEXT_MS;
-	test_pa_timeout_fire(&pa->pa_short_timeout);
-	/* Should remove prefix from hncp and not be owner for the link */
-	lap = smock_pull(SMOCK_LAP_UPDATE);
-	if(lap) {
-		sput_fail_if(prefix_cmp(second_not_excluded, &lap->prefix), "Correct lap prefix");
-		sput_fail_unless(lap->to_delete == 1, "This is a new lap");
-		free(lap);
-	}
-
-	link = smock_pull(SMOCK_LINK_UPDATE);
-	if(link) {
-		sput_fail_if(strcmp(link->ifname, TEST_IFNAME_1), "Correct link ifname");
-		sput_fail_if(link->owner, "We don't own the link anymore");
-		free(link);
-	}
->>>>>>> d6813479
 
 	/* Create a new ldp */
 	iface.user->cb_prefix(iface.user, IFNAME1, &p1, NULL, now_time + 100000, now_time + 50000, NULL, 0);
@@ -581,137 +310,11 @@
 
 void test_pa_ipv4()
 {
-<<<<<<< HEAD
 	struct pa_ldp *ldp;
 	struct pa_cp *cp;
 	struct pa_laa *laa;
 	struct uloop_timeout *cp_to, *laa_to;
 	hnetd_time_t cp_when, laa_when;
-=======
-	test_schedule_events = 1;
-	mask_random = 0;
-
-	struct lap_update_call *lap_update;
-	struct ldp_update_call *ldp_update;
-	struct link_update_call *link_update;
-	struct px_update_call *px_update;
-	struct uloop_timeout *dp_to, *pa_to, *lap_to;
-	int ms;
-	struct prefix chosen_prefix;
-	chosen_prefix.plen = 0;
-
-	hnetd_time_t valid_until, preferred_until;
-
-	sput_fail_unless(smock_empty(), "Queue empty at test beginning");
-
-	/* Creating iface */
-	iface.user->cb_intiface(iface.user, TEST_IFNAME_1, true);
-	/* This is supposed to create a schedule event */
-	pa_to = smock_pull(SMOCK_SET_TIMEOUT);
-	ms = smock_pull_int(SMOCK_SET_TIMEOUT_MS);
-	if(pa_to)
-		sput_fail_unless(ms == PA_SCHEDULE_RUNNEXT_MS, "Schedule delay");
-
-	/* Calling the pa algorithm */
-	now_time = PA_SCHEDULE_RUNNEXT_MS;
-	test_pa_timeout_fire(pa_to);
-
-	smock_is_empty();
-
-	/* Creating prefix */
-	valid_until = 100000;
-	preferred_until = 50000;
-
-	iface.user->cb_prefix(iface.user, TEST_IFNAME_1, &p1, NULL,
-			valid_until, preferred_until, TEST_DHCPV6_DATA, TEST_DHCPV6_LEN);
-
-	/* This will trigger a new scheduling */
-	pa_to = smock_pull(SMOCK_SET_TIMEOUT);
-	ms = smock_pull_int(SMOCK_SET_TIMEOUT_MS);
-	if(pa_to)
-		sput_fail_unless(ms == PA_SCHEDULE_RUNNEXT_MS, "Schedule delay");
-
-	/* We also should have a new ldp */
-	ldp_update = smock_pull(SMOCK_LDP_UPDATE);
-	if(ldp_update) {
-		sput_fail_unless(ldp_update->preferred_until == preferred_until, "Correct preferred lifetime");
-		sput_fail_unless(ldp_update->valid_until == valid_until, "Correct valid lifetime");
-		sput_fail_unless(ldp_update->priv == &hncp.floodcb, "Correct private field");
-		sput_fail_if(prefix_cmp(&ldp_update->prefix, &p1), "Correct dp value");
-		sput_fail_unless(ldp_update->dhcpv6_len == TEST_DHCPV6_LEN, "Correct dhcpv6 len value");
-		if(ldp_update->dhcpv6_len == TEST_DHCPV6_LEN) {
-			sput_fail_if(memcmp(ldp_update->dhcpv6_data, TEST_DHCPV6_DATA, TEST_DHCPV6_LEN), "Correct dhcpv6 data value");
-		}
-		sput_fail_if(strcmp(ldp_update->dp_ifname, TEST_IFNAME_1), "Correct dp_ifname value");
-		free(ldp_update);
-	}
-
-	smock_is_empty();
-
-	/* Calling the pa algorithm */
-	now_time = 2 * PA_SCHEDULE_RUNNEXT_MS;
-	test_pa_timeout_fire(pa_to);
-
-	/* Now we should have a new prefix to flood, inside p1.
-	 * We should have dp timeout scheduled
-	 * We should have a lap assignment timeout scheduled
-	 * We should also own the interface.
-	 * Have a new schedule PA because we added stuff. */
-
-	/* Scheduled dp */
-	dp_to = smock_pull(SMOCK_SET_TIMEOUT);
-	ms = smock_pull_int(SMOCK_SET_TIMEOUT_MS);
-	if(dp_to) {
-		/* The +1 is for free loops and imprecisions */
-		sput_fail_unless(ms == valid_until - now_time, "Delayed assignment delay");
-		sput_fail_unless(dp_to->cb == pa_dp_do_uloop, "Correct timeout callback");
-	}
-
-	/* Assigned lap */
-	lap_update = smock_pull(SMOCK_LAP_UPDATE);
-	if(lap_update) {
-		sput_fail_if(strcmp(lap_update->ifname, TEST_IFNAME_1), "Correct lap ifname");
-		sput_fail_unless(prefix_contains(&p1, &lap_update->prefix), "Created prefix is in p1");
-		sput_fail_unless(lap_update->priv == &hncp.floodcb, "Correct hncp private field");
-		sput_fail_unless(lap_update->to_delete == 0, "New lap");
-		memcpy(&chosen_prefix, &lap_update->prefix, sizeof(struct prefix));
-		free(lap_update);
-	}
-
-	/* Scheduled PA */
-	pa_to = smock_pull(SMOCK_SET_TIMEOUT);
-	ms = smock_pull_int(SMOCK_SET_TIMEOUT_MS);
-	if(pa_to)
-		sput_fail_unless(ms == PA_SCHEDULE_RUNNEXT_MS, "Schedule delay");
-
-	/* Interface owner */
-	link_update = smock_pull(SMOCK_LINK_UPDATE);
-	if(link_update) {
-		sput_fail_if(strcmp(link_update->ifname, TEST_IFNAME_1), "Correct link ifname");
-		sput_fail_unless(link_update->owner, "We own the link");
-		free(link_update);
-	}
-
-	/* Delayed lap assignment */
-	lap_to = smock_pull(SMOCK_SET_TIMEOUT);
-	ms = smock_pull_int(SMOCK_SET_TIMEOUT_MS);
-	if(lap_to) {
-		sput_fail_unless(ms == (int) PA_ASSIGN_DELAY(conf.flooding_delay), "Delayed assignment delay");
-		sput_fail_unless(lap_to->cb == pa_lap_delayed_cb, "Correct timeout callback");
-	}
-
-	smock_is_empty();
-
-	/* Executes the scheduled PA */
-
-	now_time = 3 * PA_SCHEDULE_RUNNEXT_MS;
-	test_pa_timeout_fire(pa_to);
-
-	/* Nothing should be changed here */
-	/* The algorithm is stable */
-	smock_is_empty();
-
->>>>>>> d6813479
 
 	mask_random = true;
 
@@ -759,47 +362,8 @@
 	test_pa_call(laa_to, &laa_when);
 	test_pa_call(cp_to, &cp_when);
 
-<<<<<<< HEAD
-	sput_fail_if(pa_paa_to, "Correct paa timeout");
-	sput_fail_if(pa_aaa_to, "Correct aaa timeout");
-=======
-/* This test initialized the pa
- * and checks if everything is ok */
-void pa_test_init(void)
-{
-	test_schedule_events = 1;
-	mask_random = 0;
-
-	int res, ms;
-	struct uloop_timeout *to;
-
-	now_time = 0;
-
-	conf.flooding_delay = 5 * HNETD_TIME_PER_SECOND;
-	pa = pa_create(&conf);
-	sput_fail_unless(pa, "Initialize pa");
-	res = pa_start(pa);
-	sput_fail_if(res, "PA start return");
-	sput_fail_unless(iface.registered, "Iface registration");
-
-	iface.ifcb.priv = &iface.ifcb;
-	iface.ifcb.update_link_owner = dmy_update_link_owner;
-	iface.ifcb.update_prefix = dmy_update_prefix;
-	pa_iface_subscribe(pa, &iface.ifcb);
-
-	hncp.floodcb.priv = &hncp.floodcb;
-	hncp.floodcb.updated_lap = dmy_updated_lap;
-	hncp.floodcb.updated_ldp = dmy_updated_ldp;
-	pa_flood_subscribe(pa, &hncp.floodcb);
-
-	pa_set_rid(pa, &rid); /* This will schedule a PA */
-	to = smock_pull(SMOCK_SET_TIMEOUT);
-	ms = smock_pull_int(SMOCK_SET_TIMEOUT_MS);
-	sput_fail_unless(to, "Should have a pa scheduled");
-	if(to) {
-		sput_fail_unless(ms == PA_SCHEDULE_RUNNEXT_MS, "Small schedule delay");
-	}
->>>>>>> d6813479
+	sput_fail_if(pa_paa_to, "Correct paa timeout");
+	sput_fail_if(pa_aaa_to, "Correct aaa timeout");
 
 	/* Renew ipv4 dp validity */
 	test_pa_call_local();
@@ -820,50 +384,10 @@
 	openlog("hnetd_test_pa", LOG_PERROR | LOG_PID, LOG_DAEMON);
 
 	sput_start_testing();
-<<<<<<< HEAD
+
 	sput_enter_suite("Prefix assignment tests"); /* optional */
 	sput_run_test(test_pa_initial);
 	sput_run_test(test_pa_ipv4);
-=======
-
-	/********************************************************************** PA general test */
-	sput_enter_suite("Prefix assignment algorithm (pa.c)"); /* optional */
-
-	sput_run_test(pa_test_misc);
-
-	pa_conf_default(&conf);
-	conf.use_ula = 0;
-	conf.use_ipv4 = 0;
-	conf.random_assigned_prefixes = true;
-	sput_run_test(pa_test_init);
-	sput_run_test(pa_test_minimal);
-	sput_run_test(pa_test_collisions);
-	sput_run_test(pa_test_multiple_ifaces);
-	sput_run_test(pa_test_destroy);
-
-	sput_leave_suite(); /* optional */
-
-	/********************************************************************** PA storage test */
-	sput_enter_suite("pa + storage"); /* optional */
-
-	pa_conf_default(&conf);
-	conf.use_ula = 0;
-	conf.use_ipv4 = 0;
-	conf.random_assigned_prefixes = true;
-	store_conf.max_px = 100;
-	store_conf.max_px_per_if = 10;
-	conf.storage = pa_store_create(&store_conf, PA_STORE_FILE);
-	pa_store_empty(conf.storage);
-	sput_fail_unless(conf.storage, "Pa store successfully created");
-
-	if(conf.storage) {
-		sput_run_test(pa_test_init);
-		sput_run_test(pa_test_storage);
-		sput_run_test(pa_test_destroy);
-		pa_store_destroy(conf.storage);
-	}
-
->>>>>>> d6813479
 	sput_leave_suite(); /* optional */
 	sput_finish_testing();
 	return sput_get_return_value();
