/*
 * $Id: test_hncp_net.c $
 *
 * Author: Markus Stenberg <mstenber@cisco.com>
 *
 * Copyright (c) 2013 cisco Systems, Inc.
 *
 * Created:       Wed Nov 27 10:41:56 2013 mstenber
<<<<<<< HEAD
 * Last modified: Wed May 27 10:12:16 2015 mstenber
 * Edit time:     623 min
=======
 * Last modified: Thu May 28 15:36:57 2015 mstenber
 * Edit time:     629 min
>>>>>>> ca15f53b
 *
 */

/*
 * This is N-node version of the testsuite which leverages net_sim.h.
 */

#include <unistd.h>

/* Test utilities */
#include "net_sim.h"
#include "sput.h"

int log_level = LOG_DEBUG;
void (*hnetd_log)(int priority, const char *format, ...) = syslog;

/**************************************************************** Test cases */

struct prefix p1 = {
  .prefix = { .s6_addr = {
      0x20, 0x01, 0x00, 0x01}},
  .plen = 54 };

struct prefix p2 = {
  .prefix = { .s6_addr = {
      0x20, 0x02, 0x00, 0x01}},
  .plen = 54 };

bool link_has_neighbors(dncp_ep_i l)
{
  dncp_tlv t;

  dncp_for_each_local_tlv(l->dncp, t)
    {
      if (tlv_id(&t->tlv) == DNCP_T_NEIGHBOR)
        {
          dncp_t_neighbor ne = tlv_data(&t->tlv);
          if (ne->link_id == l->iid)
            return true;
        }
    }
  return false;
}

void hncp_two(void)
{
  net_sim_s s;
  dncp n1;
  dncp n2;
  dncp_ep_i l1;
  dncp_ep_i l2;
  net_node node1;
  //net_node node2;

  net_sim_init(&s);
  n1 = net_sim_find_dncp(&s, "n1");
  n1->own_node->update_number = 0xFFFFFFFE;
  dncp_ep lc = dncp_ep_find_by_name(n1, "eth0");
  lc->keepalive_interval = 1000;
  n2 = net_sim_find_dncp(&s, "n2");
  l1 = net_sim_dncp_find_link_by_name(n1, "eth0");
  l2 = net_sim_dncp_find_link_by_name(n2, "eth1");
  sput_fail_unless(!link_has_neighbors(l1), "no l1 neighbors");
  sput_fail_unless(!link_has_neighbors(l2), "no l2 neighbors");

  /* connect l1+l2 -> should converge at some point */
  net_sim_set_connected(l1, l2, true);
  net_sim_set_connected(l2, l1, true);
  SIM_WHILE(&s, 1000, !net_sim_is_converged(&s));

  sput_fail_unless(n1->nodes.avl.count == 2, "n1 nodes == 2");
  sput_fail_unless(n2->nodes.avl.count == 2, "n2 nodes == 2");


  /* Play with the prefix API. Feed in stuff! */
  node1 = net_sim_node_from_dncp(n1);
  //node2 = container_of(n2, net_node_s, n);

  /* First, give delegated prefixes */
  net_sim_node_iface_callback(node1,
                              cb_prefix,
                              "eth1",
                              &p1,
                              NULL,
                              hnetd_time() + 123, hnetd_time() + 1,
                              NULL, 0);
  net_sim_node_iface_callback(node1,
                              cb_prefix,
                              "eth1",
                              &p2,
                              NULL,
                              hnetd_time() + 123, hnetd_time() + 1,
                              NULL, 0);
  if (net_sim_dncp_tlv_type_count(n2, HNCP_T_EXTERNAL_CONNECTION) != 1)
    SIM_WHILE(&s, 1000,
              !net_sim_is_converged(&s) ||
              net_sim_dncp_tlv_type_count(n2, HNCP_T_EXTERNAL_CONNECTION) != 1);

#define dncp_ifname_has_highest_id(o, ifname) \
  dncp_ep_has_highest_id(dncp_ep_find_by_name(o, ifname))

    /* Prefix assignment should just happen. Magic(?). */
  /* Wait for prefixes to be assigned too */
  if (net_sim_dncp_tlv_type_count(n2, HNCP_T_ASSIGNED_PREFIX) != 2)
    SIM_WHILE(&s, 10000,
              !net_sim_is_converged(&s) ||
              net_sim_dncp_tlv_type_count(n2, HNCP_T_ASSIGNED_PREFIX) != 2);

  sput_fail_unless(dncp_ifname_has_highest_id(n1, "eth0") !=
                   dncp_ifname_has_highest_id(n2, "eth1"),
                   "someone is highest");

  /* disconnect on one side (=> unidirectional traffic) => should at
   * some point disappear. */
  hnetd_time_t time_ok = hnetd_time();
  L_DEBUG("disconnecting one side (the more active sender)");
  net_sim_set_connected(l1, l2, false);
  SIM_WHILE(&s, 10000,
            link_has_neighbors(l2));
  hnetd_time_t time_gone = hnetd_time();
  sput_fail_unless((time_gone - time_ok) < lc->keepalive_interval * 5,
                   "realized relatively fast neighbor gone");


  /* n1 will keep getting stuff from n2, so it's sometimes alive,
   * sometimes not.. However, network hashes should be again
   * different. */
  sput_fail_unless(memcmp(&n1->network_hash, &n2->network_hash, HNCP_HASH_LEN),
                   "hashes different");

  /* Should also have done the necessary purging of nodes due to lack
   * of reachability (eventually; this may take some more time due to
   * grace period).. */
  SIM_WHILE(&s, 10000, n2->nodes.avl.count != 1);

  sput_fail_unless(dncp_ifname_has_highest_id(n1, "eth0") &&
                   dncp_ifname_has_highest_id(n2, "eth1"),
                   "both highest");

  sput_fail_unless(dncp_ifname_has_highest_id(n1, "nonexistent"),
                   "nonexistent highest too");

  net_sim_uninit(&s);
}

/* 11 nodes represented, wired according to how they are wired in the
 * test topology. */
char *nodenames[] = {"cpe", "b1", "b2", "b3", "b4", "b5", "b6",
                     "b7", "b8", "b9", "b10", NULL};
typedef struct {
  int src;
  char *srclink;
  int dst;
  char *dstlink;
} nodeconnection_s;

nodeconnection_s nodeconnections[] = {
  {0, "eth1", 1, "eth0"},
  {0, "eth1", 2, "eth0"},
  {1, "eth1", 5, "eth0"},
  {1, "eth2", 2, "eth1"},
  {1, "eth3", 9, "eth0"},
  {2, "eth2", 3, "eth0"},
  {3, "eth1", 4, "eth0"},
  {4, "eth1", 8, "eth0"},
  {4, "eth1", 9, "eth1"},
  {5, "eth1", 6, "eth0"},
  {6, "eth1", 9, "eth2"},
  {6, "eth2", 7, "eth0"},
  {7, "eth1", 10, "eth0"},
  {8, "eth1", 10, "eth1"},
  {9, "eth3", 10, "eth2"},
};

static void handle_connections(net_sim s,
                               nodeconnection_s *c,
                               int n_conns)
{
  int i;

  L_DEBUG("handle_connections %d", n_conns);
  for (i = 0 ; i < n_conns ; i++)
    {
      dncp n1 = net_sim_find_dncp(s, nodenames[c->src]);
      dncp_ep_i l1 = net_sim_dncp_find_link_by_name(n1, c->srclink);
      dncp n2 = net_sim_find_dncp(s, nodenames[c->dst]);
      dncp_ep_i l2 = net_sim_dncp_find_link_by_name(n2, c->dstlink);

      net_sim_set_connected(l1, l2, true);
      net_sim_set_connected(l2, l1, true);
      c++;
    }
}

static void raw_bird14(net_sim s)
{
  int num_connections = sizeof(nodeconnections) / sizeof(nodeconnections[0]);

  /* Both of these seem to do things that make the stable
   * no-change-at-all check fail. */
  s->disable_pa = true;
  s->disable_multicast = true;

  handle_connections(s, &nodeconnections[0], num_connections);

  SIM_WHILE(s, 10000, !net_sim_is_converged(s));

  sput_fail_unless(net_sim_find_dncp(s, "b10")->nodes.avl.count == 11,
                   "b10 enough nodes");

  sput_fail_unless(hnetd_time() - s->start < 10 * HNETD_TIME_PER_SECOND,
                   "should converge in 10 seconds");

  sput_fail_unless(s->sent_multicast < 1000, "with 'few' multicast");

  sput_fail_unless(s->sent_unicast < 5000, "with 'few' unicast");

  /* Then, simulate network for a while, keeping eye on how often it's
   * NOT converged. */
  int converged_count = s->converged_count;
  int not_converged_count = s->not_converged_count;
#if L_LEVEL >= LOG_NOTICE
  int sent_unicast = s->sent_unicast;
#endif /* L_LEVEL >= LOG_NOTICE */
  hnetd_time_t convergence_time = hnetd_time();

  s->add_neighbor_is_error = true;
  s->del_neighbor_is_error = true;
  L_DEBUG("assume stable topology");
  SIM_WHILE(s, 100000, !net_sim_is_converged(s) ||
            (hnetd_time() - convergence_time) < (HNCP_KEEPALIVE_INTERVAL*
                                                 HNCP_KEEPALIVE_MULTIPLIER));
  L_NOTICE("unicasts sent:%d after convergence, last %lld ms after convergence",
           s->sent_unicast - sent_unicast, (long long)(s->last_unicast_sent - convergence_time));
#if 0
  /* As we do reachability checking, this isn't valid.. unfortunately. */
  sput_fail_unless((s->sent_unicast - sent_unicast) < 50,
                   "did not send (many) unicasts");
#endif /* 0 */
  sput_fail_unless(s->not_converged_count == not_converged_count,
                   "should stay converged");
  sput_fail_unless(s->converged_count > converged_count,
                   "converged count rising");

  L_DEBUG("assume unstable topology");
  s->add_neighbor_is_error = false;
  s->del_neighbor_is_error = false;

  /* Make sure it will converge after remove + re-add in reasonable
   * timeframe too. */
  net_sim_remove_node_by_name(s, nodenames[0]);

  /* Re-add the node */
  (void)net_sim_find_dncp(s, nodenames[0]);

  handle_connections(s, &nodeconnections[0], 2); /* Two first ones are needed */

  /* As the original node and the new node will wind up with exactly same
   * update #, but potentially wildly different timestamp on other nodes,
   * accept time errors in this case.
   * (Shouldn't accept in general case, however.)
   */

  s->accept_time_errors = true;

  SIM_WHILE(s, 10000, !net_sim_is_converged(s));

  net_sim_uninit(s);
}

void hncp_bird14()
{
  net_sim_s s;

  net_sim_init(&s);
  raw_bird14(&s);
}

void hncp_bird14_unique()
{
  net_sim_s s;

  net_sim_init(&s);
  s.use_global_iids = true;
  raw_bird14(&s);
}

static void raw_hncp_tube(net_sim s, unsigned int num_nodes, bool no_conflicts)
{
  /* A LOT of routers connected in a tube (R1 R2 R3 .. RN). */
  unsigned int i;
  dncp_node_identifier_s h1, h2;

  memset(&h1, 0, sizeof(h1));
  memset(&h2, 1, sizeof(h2));

  s->disable_sd = true;
  s->disable_multicast = true;
  s->disable_pa = true; /* TBD we SHOULD care about pa but it does not work :p */
  if (no_conflicts)
    s->del_neighbor_is_error = true;

  for (i = 0 ; i < num_nodes-1 ; i++)
    {
      char buf[128];

      sprintf(buf, "node%d", i);
      dncp n1 = net_sim_find_dncp(s, buf);
      /* Add intentional router ID collisions at nodes 0, 1,3 and 2 and 4 */
      if (!no_conflicts)
        {
          if (i == 0 || i == 1 || i == 3)
            dncp_set_own_node_identifier(n1, &h1);
          else if (i == 2 || i == 4)
            dncp_set_own_node_identifier(n1, &h2);
        }

      sprintf(buf, "node%d", i+1);
      dncp n2 = net_sim_find_dncp(s, buf);

      dncp_ep_i l1 = net_sim_dncp_find_link_by_name(n1, "down");
      dncp_ep_i l2 = net_sim_dncp_find_link_by_name(n2, "up");
      /* Asymmetric keepalive setup; l2 sends them 'normally', and l1
       * very aggressively. */
      l1->conf.keepalive_interval = HNCP_KEEPALIVE_INTERVAL / 20;
      net_sim_set_connected(l1, l2, true);
      net_sim_set_connected(l2, l1, true);
    }
  SIM_WHILE(s, 100000, !net_sim_is_converged(s));

  sput_fail_unless(net_sim_find_dncp(s, "node0")->nodes.avl.count >= num_nodes,
                   "enough nodes");
  for (i = 0 ; i < num_nodes ; i++)
    {
      char buf[128];

      sprintf(buf, "node%d", i);
      dncp n = net_sim_find_dncp(s, buf);
      /* <= 5 may have up to 2 drops; >5 0. */
      if (i <= 5)
        sput_fail_unless(n->num_neighbor_dropped <= 2, "few drops (start)");
      else
        sput_fail_unless(!n->num_neighbor_dropped, "no drops (end)");


    }

  net_sim_uninit(s);
  L_NOTICE("finished in %lld ms", (long long)hnetd_time() - s->start);
}

void hncp_tube_small(void)
{
  net_sim_s s;

  net_sim_init(&s);
  raw_hncp_tube(&s, 6, false);

  /* This is arbitrary result based on test runs. Raise it if you have
   * _a good reason_ to think the value is too low. */
  sput_fail_unless((hnetd_time() - s.start) < 10 * HNETD_TIME_PER_SECOND,
                   "fastish convergence");
}


/* Intentionally pick a number that is close to IPv6 MTU / node state
 * (network state hash etc left as rounding errors) */
#define MEDIUM_TUBE_LENGTH 1000 / sizeof(dncp_t_node_state_s)

void hncp_tube_medium(void)
{
  net_sim_s s;

  net_sim_init(&s);
  raw_hncp_tube(&s, MEDIUM_TUBE_LENGTH, false);

  /* This is arbitrary result based on test runs. Raise it if you have
   * _a good reason_ to think the value is too low. */
  sput_fail_unless((hnetd_time() - s.start) < 30 * HNETD_TIME_PER_SECOND,
                   "fastish convergence");

}

void hncp_tube_medium_nc(void)
{
  net_sim_s s;

  net_sim_init(&s);
  raw_hncp_tube(&s, MEDIUM_TUBE_LENGTH, true);
}

  /* Intentionally pick a number that is >> IPv6 MTU / node state
   * (network state hash etc left as rounding errors) */
#define BIG_TUBE_LENGTH 3000 / sizeof(dncp_t_node_state_s)

void hncp_tube_beyond_multicast_nc(void)
{
  net_sim_s s;

  net_sim_init(&s);
  raw_hncp_tube(&s, BIG_TUBE_LENGTH, true);
}

void hncp_tube_beyond_multicast_unique(void)
{
  net_sim_s s;

  net_sim_init(&s);
  s.use_global_iids = true;
  raw_hncp_tube(&s, BIG_TUBE_LENGTH, false);
}

/* Note: As we play with bitmasks,
   NUM_MONKEY_ROUTERS * NUM_MONKEY_PORTS^2 <= 31
*/
#define NUM_MONKEY_ROUTERS 7
#define NUM_MONKEY_PORTS 2
#define NUM_MONKEY_ITERATIONS 1000

dncp net_sim_find_dncp_n(net_sim s, int i)
{
  char n[3];
  sprintf(n, "n%d", i);
  return net_sim_find_dncp(s, n);
}

dncp_ep_i net_sim_dncp_find_link_n(dncp o, int i)
{
  char n[3];
  sprintf(n, "l%d", i);
  return net_sim_dncp_find_link_by_name(o, n);
}

#define MONKEY_MASK(p1,r2,p2) \
  (1 << (r2 + (p1 + p2 * NUM_MONKEY_PORTS) * NUM_MONKEY_ROUTERS))

#define MONKEY_CONNECTED(ma,r1,p1,r2,p2)        \
  (ma[r1] & MONKEY_MASK(p1, r2, p2))

#define MONKEY_SET_CONNECTED(ma,r1,p1,r2,p2)    \
  ma[r1] |= MONKEY_MASK(p1, r2, p2)

#define MONKEY_CLEAR_CONNECTED(ma,r1,p1,r2,p2)  \
  ma[r1] &= ~MONKEY_MASK(p1, r2, p2)


dncp_t_neighbor monkey_neighbor(dncp n1, dncp_ep_i l1,
                                          dncp n2, dncp_ep_i l2)
{
  dncp_t_neighbor nh;
  struct tlv_attr *a;

  dncp_node_for_each_tlv_with_type(n1->own_node, a,
                                   DNCP_T_NEIGHBOR)
    if ((nh = dncp_tlv_neighbor(n1, a)))
      {
        if (nh->link_id != l1->iid)
          continue;
        if (nh->neighbor_link_id != l2->iid)
          continue;
        if (memcmp(dncp_tlv_get_node_identifier(n1, nh),
                   &n2->own_node->node_identifier,
                   HNCP_NI_LEN))
          continue;
        return nh;
      }
  return NULL;
}

bool monkey_ok(int *ma,
               dncp n1, dncp_ep_i l1, dncp n2, dncp_ep_i l2,
               int i, int p1, int j, int p2)
{
  bool should_be_connected =
    MONKEY_CONNECTED(ma, i, p1, j, p2) &&
    MONKEY_CONNECTED(ma, j, p2, i, p1) && i != j;

  /* Look at the _published_ state only. */
  dncp_t_neighbor nh1 = monkey_neighbor(n1, l1, n2, l2);
  bool found1 = nh1 && dncp_node_find_neigh_bidir(n1->own_node, nh1);
  dncp_t_neighbor nh2 = monkey_neighbor(n2, l2, n1, l1);
  bool found2 = nh2 && dncp_node_find_neigh_bidir(n2->own_node, nh2);

  if (found1 != found2)
    {
      L_DEBUG("monkey_converged %d/%d <> %d/%d mismatch (%s <=> %s)",
              i, p1, j, p2,
              found1 ? "bidir" : nh1 ? "unidir" : "-",
              found2 ? "bidir" : nh2 ? "unidir" : "-");
      return false;
    }

  bool found = found1 && found2;
  if (!found != !should_be_connected)
    {
      L_DEBUG("monkey_converged %d/%d <=> %d/%d %sconnected?!?",
              i, p1, j, p2,
              should_be_connected ? "dis" : "");
      return false;
    }
  return true;
}

bool monkey_converged(net_sim s, int *ma, int *broken)
{
  int i, j, p1, p2;
  net_node n;

  /* First off, cheap checks. */
  list_for_each_entry(n, &s->nodes, lh)
    {
      if (n->d->network_hash_dirty)
        return false;
    }

  if (broken[0] >= 0)
    {
      i = broken[0];
      p1 = broken[1];
      j = broken[2];
      p2 = broken[3];
      dncp n1 = net_sim_find_dncp_n(s, i);
      dncp n2 = net_sim_find_dncp_n(s, j);
      dncp_ep_i l1 = net_sim_dncp_find_link_n(n1, p1);
      dncp_ep_i l2 = net_sim_dncp_find_link_n(n2, p2);
      if (!monkey_ok(ma, n1, l1, n2, l2, i, p1, j, p2))
        return false;
    }
  for (i = 0 ; i < NUM_MONKEY_ROUTERS ; i++)
    {
      dncp n1 = net_sim_find_dncp_n(s, i);
      for (j = 0 ; j < NUM_MONKEY_ROUTERS ; j++)
        {
          dncp n2 = net_sim_find_dncp_n(s, j);

          for (p1 = 0 ; p1 < NUM_MONKEY_PORTS ; p1++)
            {
              dncp_ep_i l1 = net_sim_dncp_find_link_n(n1, p1);

              for (p2 = 0 ; p2 < NUM_MONKEY_PORTS ; p2++)
                {
                  dncp_ep_i l2 = net_sim_dncp_find_link_n(n2, p2);
                  if (!monkey_ok(ma, n1, l1, n2, l2, i, p1, j, p2))
                    {
                      broken[0] = i;
                      broken[1] = p1;
                      broken[2] = j;
                      broken[3] = p2;
                      return false;
                    }
                }
            }
        }
    }
  broken[0] = -1;
  return true;
}

#if L_LEVEL >= 7
void monkey_debug_print(net_sim s, int *ma)
{
  int r1, r2, p1, p2;
  for (r1 = 0 ; r1 < NUM_MONKEY_ROUTERS ; r1++)
    {
      dncp n1 = net_sim_find_dncp_n(s, r1);
      for (p1 = 0 ; p1 < NUM_MONKEY_PORTS ; p1++)
        {
          dncp_ep_i l1 = net_sim_dncp_find_link_n(n1, p1);
          int tot = l1->num_trickle_skipped + l1->num_trickle_sent;

          if (tot)
            L_DEBUG("%d/%d - trickle %d/%d (%.2f%%)",
                    r1, p1, l1->num_trickle_sent, tot,
                    100.0 * l1->num_trickle_sent / tot);
        }
    }
  for (r1 = 0 ; r1 < NUM_MONKEY_ROUTERS ; r1++)
    {
      dncp n1 = net_sim_find_dncp_n(s, r1);
      for (p1 = 0 ; p1 < NUM_MONKEY_PORTS ; p1++)
        {
          dncp_ep_i l1 = net_sim_dncp_find_link_n(n1, p1);
          for (r2 = r1+1 ; r2 < NUM_MONKEY_ROUTERS ; r2++)
            {
              dncp n2 = net_sim_find_dncp_n(s, r2);
              for (p2 = 0 ; p2 < NUM_MONKEY_PORTS ; p2++)
                {
                  dncp_ep_i l2 = net_sim_dncp_find_link_n(n2, p2);
                  L_DEBUG("%d/%d %s%s-%s%s %d/%d",
                          r1, p1,
                          MONKEY_CONNECTED(ma, r2, p2, r1, p1) ? "<" : " ",
                          monkey_neighbor(n2, l2, n1, l1) ? "(" : " ",
                          monkey_neighbor(n1, l1, n2, l2) ? ")" : " ",
                          MONKEY_CONNECTED(ma, r1, p1, r2, p2) ? ">" : " ",
                          r2, p2);
                }
            }
        }
    }
}
#else
#define monkey_debug_print(s,ma)
#endif /* L_LEVEL >= L_DEBUG */

void hncp_random_monkey(void)
{
  /* This is a sanity checker for the neighbor graph of HNCP.
   * Notably, it involves bunch of monkeys that do random connections.
   *
   * Eventually, the state should always converge in something sane. */
  net_sim_s s;
  int ma[NUM_MONKEY_ROUTERS];
  int broken[4] = {-1, 0, 0, 0};
  int i;

  memset(ma, 0, sizeof(ma));
  net_sim_init(&s);
  s.disable_multicast = true;
  s.disable_sd = true; /* we don't care about sd */
  s.disable_pa = true; /* TBD we SHOULD care about pa but it does not work :p */
  /* Ensure that the routers + their links have consistent ordering. */
  /* This way, debug and non debug builds have same output even
   * with the monkey_debug_print occuring every round.. */
  int r1, p1;
  for (r1 = 0 ; r1 < NUM_MONKEY_ROUTERS ; r1++)
    {
      dncp n1 = net_sim_find_dncp_n(&s, r1);
      for (p1 = 0 ; p1 < NUM_MONKEY_PORTS ; p1++)
        net_sim_dncp_find_link_n(n1, p1);
    }

  /* s.use_global_iids = true; */
  for (i = 0 ; i < NUM_MONKEY_ITERATIONS ; i++)
    {
      /* Do random connect/disconnect */
      int r1 = random() % NUM_MONKEY_ROUTERS;
      dncp n1 = net_sim_find_dncp_n(&s, r1);
      int p1 = random() % NUM_MONKEY_PORTS;
      dncp_ep_i l1 = net_sim_dncp_find_link_n(n1, p1);

      int r2 = random() % NUM_MONKEY_ROUTERS;
      dncp n2 = net_sim_find_dncp_n(&s, r2);
      int p2 = random() % NUM_MONKEY_PORTS;
      dncp_ep_i l2 = net_sim_dncp_find_link_n(n2, p2);
      bool is_connect = random() % 2;

      if (is_connect)
          MONKEY_SET_CONNECTED(ma, r1, p1, r2, p2);
      else
          MONKEY_CLEAR_CONNECTED(ma, r1, p1, r2, p2);
      net_sim_set_connected(l1, l2, is_connect);

      monkey_debug_print(&s, ma);
      L_DEBUG("hncp_random_monkey iteration #%d: %d/%d->%d/%d %s",
              i, r1, p1, r2, p2, is_connect ? "connected" : "disconnected");
      hnetd_time_t t = hnetd_time();

      /* Wait a second between topology changes. */
      SIM_WHILE(&s, 1000, hnetd_time() < (t + 1000));

      if (!monkey_converged(&s, ma, broken))
        {
          SIM_WHILE(&s, 100000, !monkey_converged(&s, ma, broken));
          if (!monkey_converged(&s, ma, broken))
            {
              /* Print out the connections */
              monkey_debug_print(&s, ma);
              break;
            }
        }
    }
  net_sim_uninit(&s);

}

#define test_setup() srandom(seed)
#define maybe_run_test(fun) sput_maybe_run_test(fun, test_setup())

int main(__unused int argc, __unused char **argv)
{
#ifdef hnetd_time
#undef hnetd_time
#endif /* hnetd_time */
  int seed = (int)hnetd_time();
  int c;

  while ((c = getopt(argc, argv, "r:")) > 0)
    {
      switch (c)
        {
        case 'r':
          seed = atoi(optarg);
          break;
        }
    }
  argc -= optind;
  argv += optind;

  setbuf(stdout, NULL); /* so that it's in sync with stderr when redirected */
  openlog("test_hncp_net", LOG_CONS | LOG_PERROR, LOG_DAEMON);

  fprintf(stderr, "Starting with random seed %d\n", seed);
  sput_start_testing();
  sput_enter_suite("hncp_net"); /* optional */
  maybe_run_test(hncp_two);
  maybe_run_test(hncp_bird14);
  maybe_run_test(hncp_bird14_unique);
  maybe_run_test(hncp_tube_small);
  maybe_run_test(hncp_tube_medium);
  maybe_run_test(hncp_tube_medium_nc);
  maybe_run_test(hncp_tube_beyond_multicast_nc);
  maybe_run_test(hncp_tube_beyond_multicast_unique);
  maybe_run_test(hncp_random_monkey);
  sput_leave_suite(); /* optional */
  sput_finish_testing();
  return sput_get_return_value();
}<|MERGE_RESOLUTION|>--- conflicted
+++ resolved
@@ -6,13 +6,8 @@
  * Copyright (c) 2013 cisco Systems, Inc.
  *
  * Created:       Wed Nov 27 10:41:56 2013 mstenber
-<<<<<<< HEAD
- * Last modified: Wed May 27 10:12:16 2015 mstenber
- * Edit time:     623 min
-=======
- * Last modified: Thu May 28 15:36:57 2015 mstenber
- * Edit time:     629 min
->>>>>>> ca15f53b
+ * Last modified: Thu May 28 15:37:34 2015 mstenber
+ * Edit time:     630 min
  *
  */
 
