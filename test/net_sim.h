--- conflicted
+++ resolved
@@ -23,13 +23,9 @@
 /* We leverage the fake timers and other stuff in fake_uloop. */
 #include "fake_uloop.h"
 
-<<<<<<< HEAD
-=======
 /* iface_* functions from smock queue */
 #include "smock.h"
 
-#include "pa_data.c"
->>>>>>> 61e6e48a
 #ifdef L_PREFIX
 #undef L_PREFIX
 #endif /* L_PREFIX */
